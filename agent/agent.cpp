--- conflicted
+++ resolved
@@ -301,11 +301,7 @@
       }
       
       if (incoming.request_type == "GET")
-<<<<<<< HEAD
-        result = handleCall(*outgoing.out, path, incoming.queries, call, device, chunked);    
-=======
         result = handleCall(*outgoing.out, path, incoming.queries, call, device);
->>>>>>> 121d2994
       else
         result = handlePut(*outgoing.out, path, incoming.queries, call, device);
     }
@@ -510,12 +506,7 @@
                          const string& path,
                          const key_value_map& queries,
                          const string& call,
-<<<<<<< HEAD
-                         const string& device,
-                         bool chunked)
-=======
                          const string& device)
->>>>>>> 121d2994
 {
   try {
     string deviceName;
@@ -545,7 +536,7 @@
       
       
       return handleStream(out, devicesAndPath(path, deviceName), true,
-                          freq, chunked, at, 0, heartbeat);
+                          freq, at, 0, heartbeat);
     }
     else if (call == "probe" || call.empty())
     {
@@ -577,7 +568,7 @@
       int heartbeat = checkAndGetParam(queries, "heartbeat", 10000, 10, true, 600000);
 
       return handleStream(out, devicesAndPath(path, deviceName), false,
-                          freq, chunked, start, count, heartbeat);
+                          freq, start, count, heartbeat);
     }
     else if ((mDeviceMap[call] != NULL) && device.empty())
     {
@@ -689,7 +680,6 @@
                            const string& path,
                            bool current,
                            unsigned int frequency,
-                           bool chunked,
                            uint64_t start,
                            unsigned int count,
                            unsigned int aHb
@@ -714,7 +704,7 @@
   // Check if there is a frequency to stream data or not
   if (frequency != (unsigned) NO_FREQ)
   {
-    streamData(out, filter, current, frequency, chunked, start, count, aHb);
+    streamData(out, filter, current, frequency, start, count, aHb);
     return "";
   }
   else
@@ -863,7 +853,6 @@
                        std::set<string> &aFilter,
                        bool current,
                        unsigned int aInterval,
-                       bool chunked,
                        uint64_t start,
                        unsigned int count,
                        unsigned int aHeartbeat
@@ -886,19 +875,9 @@
          "Expires: -1\r\n"
          "Connection: close\r\n"
          "Cache-Control: private, max-age=0\r\n"
-<<<<<<< HEAD
-         "Content-Type: multipart/x-mixed-replace;boundary=" << boundary << "\r\n";
-  
-  if (chunked)
-    out << "Transfer-Encoding: chunked\r\n";
-   
-  out << "\r\n";
-=======
          "Content-Type: multipart/x-mixed-replace;boundary=" << boundary << "\r\n"
          "Transfer-Encoding: chunked\r\n\r\n";
-   
->>>>>>> 121d2994
-  
+     
   // This object will automatically clean up all the observer from the
   // signalers in an exception proof manor.
   ChangeObserver observer;
@@ -952,29 +931,16 @@
 
       // Make sure we're terminated with a <cr><nl>
       content.append("\r\n");
-<<<<<<< HEAD
-=======
       out.setf(ios::dec, ios::basefield);
->>>>>>> 121d2994
       str << "--" + boundary << "\r\n"
              "Content-type: text/xml\r\n"
              "Content-length: " << content.length() << "\r\n\r\n"
              << content;
         
       string chunk = str.str();
-<<<<<<< HEAD
-      if (chunked) {
-        out.setf(ios::hex, ios::basefield);
-        out << chunk.length() << "\r\n";
-        out << chunk << "\r\n";
-      } else {
-        out << chunk;
-      }
-=======
       out.setf(ios::hex, ios::basefield);
       out << chunk.length() << "\r\n";
       out << chunk << "\r\n";
->>>>>>> 121d2994
       out.flush();
       
       // Wait for up to frequency ms for something to arrive... Don't wait if 
