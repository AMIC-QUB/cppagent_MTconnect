--- conflicted
+++ resolved
@@ -1,15 +1,9 @@
 # The version number.
 set(AGENT_VERSION_MAJOR 2)
 set(AGENT_VERSION_MINOR 2)
-<<<<<<< HEAD
-set(AGENT_VERSION_PATCH 1)
-set(AGENT_VERSION_BUILD 0)
-set(AGENT_VERSION_RC "_RC1")
-=======
 set(AGENT_VERSION_PATCH 0)
 set(AGENT_VERSION_BUILD 3)
 set(AGENT_VERSION_RC "")
->>>>>>> 3ef20417
 
 # This minimum version is to support Visual Studio 2017 and C++ feature checking and FetchContent
 cmake_minimum_required(VERSION 3.23 FATAL_ERROR)
