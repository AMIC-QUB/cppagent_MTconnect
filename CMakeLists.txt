--- conflicted
+++ resolved
@@ -76,9 +76,8 @@
   add_subdirectory(test)
 endif()
 
-<<<<<<< HEAD
 include(cmake/ide_integration.cmake)
-=======
+
 # For Visual Studio generators it is now possible (since V3.6) to set a default startup project.
 # We will set this to the agent_test project.
 set_property(DIRECTORY ${CMAKE_CURRENT_SOURCE_DIR} PROPERTY VS_STARTUP_PROJECT agent_test)
@@ -99,4 +98,3 @@
 set(CPACK_PACKAGE_VENDOR "MTConnect.org")
 
 include(CPack)
->>>>>>> a1638fa6
