--- conflicted
+++ resolved
@@ -24,8 +24,8 @@
 #include "entity/json_printer.hpp"
 #include "sink/sink.hpp"
 #include "utilities.hpp"
-#include "xml_printer_helper.hpp"
-#include "printer.hpp"
+#include "printer/xml_printer_helper.hpp"
+#include "printer/printer.hpp"
 
 using namespace std;
 using namespace mtconnect::entity;
@@ -55,22 +55,7 @@
         bool publish(asset::AssetPtr asset) override;
 
         static void registerFactory(SinkFactory &factory);
-<<<<<<< HEAD
 
-        void printjSonEntity();
-
-        // Get the printer for a type
-        const std::string acceptFormat(const std::string &accepts) const;
-
-        const printer::Printer *printerForAccepts(const std::string &accepts) const;
-
-        // Output an XML Error
-        std::string printError(const printer::Printer *printer, const std::string &errorCode,
-                               const std::string &text) const;
-
-=======
-        
->>>>>>> cc0560ff
       protected:
 
         boost::asio::io_context &m_context;
