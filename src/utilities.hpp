<<<<<<< HEAD
//
// Copyright Copyright 2009-2021, AMT – The Association For Manufacturing Technology (“AMT”)
// All rights reserved.
//
//    Licensed under the Apache License, Version 2.0 (the "License");
//    you may not use this file except in compliance with the License.
//    You may obtain a copy of the License at
//
//       http://www.apache.org/licenses/LICENSE-2.0
//
//    Unless required by applicable law or agreed to in writing, software
//    distributed under the License is distributed on an "AS IS" BASIS,
//    WITHOUT WARRANTIES OR CONDITIONS OF ANY KIND, either express or implied.
//    See the License for the specific language governing permissions and
//    limitations under the License.
//

#pragma once

#ifndef __STDC_LIMIT_MACROS
#define __STDC_LIMIT_MACROS 1
#endif
#if _MSC_VER > 1500
#include <cstdint>
#else
#endif
#ifndef UINT64_MAX
#define UINT64_MAX 0xFFFFFFFFFFFFFFFFull
#endif
#ifndef NOMINMAX
#define NOMINMAX 1
#endif

#include <date/date.h>

#include <chrono>
#include <ctime>
#include <fstream>
#include <iomanip>
#include <limits>
#include <list>
#include <map>
#include <optional>
#include <sstream>
#include <string>
#include <time.h>
#include <variant>

#if defined(_WIN32) || defined(_WIN64)
#ifndef _WINDOWS
#define _WINDOWS 1
#endif
#define ISNAN(x) _isnan(x)
#if _MSC_VER < 1800
#define NAN numeric_limits<double>::quiet_NaN()
#endif
#if _MSC_VER >= 1900
#define gets gets_s
#define timezone _timezone
#endif
typedef unsigned __int64 uint64_t;
#else
#define O_BINARY 0
#define ISNAN(x) std::isnan(x)
#include <sys/resource.h>

#include <cstdint>
#include <memory>
#include <unistd.h>
#endif

//####### CONSTANTS #######

// Port number to put server on
const unsigned int SERVER_PORT = 8080;

// Size of sliding buffer
const unsigned int DEFAULT_SLIDING_BUFFER_SIZE = 131072;

// Size of buffer exponent: 2^SLIDING_BUFFER_EXP
const unsigned int DEFAULT_SLIDING_BUFFER_EXP = 17;
const unsigned int DEFAULT_MAX_ASSETS = 1024;

namespace mtconnect
{
  // Message for when enumerations do not exist in an array/enumeration
  const int ENUM_MISS = -1;

  // Time format
  enum TimeFormat
  {
    HUM_READ,
    GMT,
    GMT_UV_SEC,
    LOCAL
  };

  //####### METHODS #######
  inline double stringToFloat(const std::string &text)
  {
    double value = 0.0;
    try
    {
      value = stof(text);
    }
    catch (const std::out_of_range &)
    {
      value = 0.0;
    }
    catch (const std::invalid_argument &)
    {
      value = 0.0;
    }
    return value;
  }

  inline int stringToInt(const std::string &text, int outOfRangeDefault)
  {
    int value = 0.0;
    try
    {
      value = stoi(text);
    }
    catch (const std::out_of_range &)
    {
      value = outOfRangeDefault;
    }
    catch (const std::invalid_argument &)
    {
      value = 0;
    }
    return value;
  }

  // Convert a float to string
  inline std::string format(double value)
  {
    std::stringstream s;
    constexpr int precision = std::numeric_limits<double>::digits10;
    s << std::setprecision(precision) << value;
    return s.str();
  }

  class format_double_stream
  {
  protected:
    double val;

  public:
    format_double_stream(double v) { val = v; }

    template <class _CharT, class _Traits>
    inline friend std::basic_ostream<_CharT, _Traits> &operator<<(
        std::basic_ostream<_CharT, _Traits> &os, const format_double_stream &fmter)
    {
      constexpr int precision = std::numeric_limits<double>::digits10;
      os << std::setprecision(precision) << fmter.val;
      return os;
    }
  };

  inline format_double_stream formatted(double v) { return format_double_stream(v); }

  // Convert a string to the same string with all upper case letters
  inline std::string toUpperCase(std::string &text)
  {
    std::transform(text.begin(), text.end(), text.begin(),
                   [](unsigned char c) { return std::toupper(c); });

    return text;
  }

  // Convert a string to the same string with all upper case letters
  inline std::string toLowerCase(std::string &text)
  {
    std::transform(text.begin(), text.end(), text.begin(),
                   [](unsigned char c) { return std::tolower(c); });

    return text;
  }

  
  // Check if each char in a string is a positive integer
  inline bool isNonNegativeInteger(const std::string &s)
  {
    for (const char c : s)
    {
      if (!isdigit(c))
        return false;
    }

    return true;
  }

  inline bool isInteger(const std::string &s)
  {
    auto iter = s.cbegin();
    if (*iter == '-' || *iter == '+')
      ++iter;

    for (; iter != s.end(); iter++)
    {
      if (!isdigit(*iter))
        return false;
    }

    return true;
  }

  void mt_localtime(const time_t *time, struct tm *buf);

  // Get a specified time formatted
  inline std::string getCurrentTime(std::chrono::time_point<std::chrono::system_clock> timePoint,
                                    TimeFormat format)
  {
    using namespace std;
    using namespace std::chrono;
    constexpr char ISO_8601_FMT[] = "%Y-%m-%dT%H:%M:%SZ";

    switch (format)
    {
      case HUM_READ:
        return date::format("%a, %d %b %Y %H:%M:%S GMT", date::floor<seconds>(timePoint));
      case GMT:
        return date::format(ISO_8601_FMT, date::floor<seconds>(timePoint));
      case GMT_UV_SEC:
        return date::format(ISO_8601_FMT, date::floor<microseconds>(timePoint));
      case LOCAL:
        auto time = system_clock::to_time_t(timePoint);
        struct tm timeinfo = {0};
        mt_localtime(&time, &timeinfo);
        char timestamp[64] = {0};
        strftime(timestamp, 50u, "%Y-%m-%dT%H:%M:%S%z", &timeinfo);
        return timestamp;
    }

    return "";
  }

  // Get the current time formatted
  inline std::string getCurrentTime(TimeFormat format)
  {
    return getCurrentTime(std::chrono::system_clock::now(), format);
  }

  template <class timePeriod>
  inline uint64_t getCurrentTimeIn()
  {
    return std::chrono::duration_cast<timePeriod>(
               std::chrono::system_clock::now().time_since_epoch())
        .count();
  }

  // time_t to the ms
  inline uint64_t getCurrentTimeInMicros() { return getCurrentTimeIn<std::chrono::microseconds>(); }

  inline uint64_t getCurrentTimeInSec() { return getCurrentTimeIn<std::chrono::seconds>(); }

  // Get the current time in number of seconds as an integer
  uint64_t getCurrentTimeInSec();

  uint64_t parseTimeMicro(const std::string &aTime);

  // Replace illegal XML characters with the correct corresponding characters
  inline void replaceIllegalCharacters(std::string &data)
  {
    for (auto i = 0u; i < data.length(); i++)
    {
      char c = data[i];

      switch (c)
      {
        case '&':
          data.replace(i, 1, "&amp;");
          break;

        case '<':
          data.replace(i, 1, "&lt;");
          break;

        case '>':
          data.replace(i, 1, "&gt;");
          break;
      }
    }
  }

  std::string addNamespace(const std::string aPath, const std::string aPrefix);

  // Ends with
  inline bool ends_with(const std::string &value, const std::string_view &ending)
  {
    if (ending.size() > value.size())
      return false;
    return std::equal(ending.rbegin(), ending.rend(), value.rbegin());
  }

  inline bool starts_with(const std::string &value, const std::string_view &beginning)
  {
    if (beginning.size() > value.size())
      return false;
    return std::equal(beginning.begin(), beginning.end(), value.begin());
  }

  inline bool iequals(const std::string &a, const std::string_view &b)
  {
    if (a.size() != b.size())
      return false;

    return a.size() == b.size() && std::equal(a.begin(), a.end(), b.begin(), [](char a, char b) {
             return tolower(a) == tolower(b);
           });
  }

  typedef std::map<std::string, std::string> Attributes;

  template <class... Ts>
  struct overloaded : Ts...
  {
    using Ts::operator()...;
  };
  template <class... Ts>
  overloaded(Ts...) -> overloaded<Ts...>;

  template <typename T>
  class reverse
  {
  private:
    T &m_iterable;

  public:
    explicit reverse(T &iterable) : m_iterable(iterable) {}
    auto begin() const { return std::rbegin(m_iterable); }
    auto end() const { return std::rend(m_iterable); }
  };

  using Milliseconds = std::chrono::milliseconds;
  using Microseconds = std::chrono::microseconds;
  using Seconds = std::chrono::seconds;
  using Timestamp = std::chrono::time_point<std::chrono::system_clock>;
  using StringList = std::list<std::string>;
  using ConfigOption = std::variant<std::monostate, bool, int, std::string, double, Seconds,
                                    Milliseconds, StringList>;
  using ConfigOptions = std::map<std::string, ConfigOption>;
  template <typename T>
  inline const std::optional<T> GetOption(const ConfigOptions &options, const std::string &name)
  {
    auto v = options.find(name);
    if (v != options.end())
      return std::get<T>(v->second);
    else
      return std::nullopt;
  }

  inline bool IsOptionSet(const ConfigOptions &options, const std::string &name)
  {
    auto v = options.find(name);
    if (v != options.end())
      return std::get<bool>(v->second);
    else
      return false;
  }

  inline std::string format(const Timestamp &ts)
  {
    using namespace std;
    string time = date::format("%FT%T", date::floor<Microseconds>(ts));
    auto pos = time.find_last_not_of("0");
    if (pos != string::npos)
    {
      if (time[pos] != '.')
        pos++;
      time.erase(pos);
    }
    time.append("Z");
    return time;
  }

#ifdef _WINDOWS
#include <io.h>
  typedef long volatile AtomicInt;
#else
#ifdef MACOSX
#include <libkern/OSAtomic.h>
  typedef volatile long AtomicInt;
#else
  using AtomicInt = int;
#endif
#endif
}  // namespace mtconnect
=======
//
// Copyright Copyright 2009-2022, AMT – The Association For Manufacturing Technology (“AMT”)
// All rights reserved.
//
//    Licensed under the Apache License, Version 2.0 (the "License");
//    you may not use this file except in compliance with the License.
//    You may obtain a copy of the License at
//
//       http://www.apache.org/licenses/LICENSE-2.0
//
//    Unless required by applicable law or agreed to in writing, software
//    distributed under the License is distributed on an "AS IS" BASIS,
//    WITHOUT WARRANTIES OR CONDITIONS OF ANY KIND, either express or implied.
//    See the License for the specific language governing permissions and
//    limitations under the License.
//

#pragma once

#ifndef __STDC_LIMIT_MACROS
#define __STDC_LIMIT_MACROS 1
#endif
#if _MSC_VER > 1500
#include <cstdint>
#else
#endif
#ifndef UINT64_MAX
#define UINT64_MAX 0xFFFFFFFFFFFFFFFFull
#endif
#ifndef NOMINMAX
#define NOMINMAX 1
#endif

#include <chrono>
#include <ctime>
#include <date/date.h>
#include <fstream>
#include <iomanip>
#include <limits>
#include <list>
#include <map>
#include <optional>
#include <set>
#include <sstream>
#include <string>
#include <time.h>
#include <unordered_map>
#include <variant>

#if defined(_WIN32) || defined(_WIN64)
#ifndef _WINDOWS
#define _WINDOWS 1
#endif
#define ISNAN(x) _isnan(x)
#if _MSC_VER < 1800
#define NAN numeric_limits<double>::quiet_NaN()
#endif
#if _MSC_VER >= 1900
#define gets gets_s
#define timezone _timezone
#endif
typedef unsigned __int64 uint64_t;
#else
#define O_BINARY 0
#define ISNAN(x) std::isnan(x)
#include <cstdint>
#include <memory>
#include <sys/resource.h>
#include <unistd.h>
#endif

#include <boost/algorithm/string/trim.hpp>
#include <boost/lexical_cast.hpp>
#include <boost/property_tree/ptree.hpp>
#include <boost/regex.hpp>

//####### CONSTANTS #######

// Port number to put server on
const unsigned int SERVER_PORT = 8080;

// Size of sliding buffer
const unsigned int DEFAULT_SLIDING_BUFFER_SIZE = 131072;

// Size of buffer exponent: 2^SLIDING_BUFFER_EXP
const unsigned int DEFAULT_SLIDING_BUFFER_EXP = 17;
const unsigned int DEFAULT_MAX_ASSETS = 1024;

namespace mtconnect {
  // Message for when enumerations do not exist in an array/enumeration
  const int ENUM_MISS = -1;

  // Time format
  enum TimeFormat
  {
    HUM_READ,
    GMT,
    GMT_UV_SEC,
    LOCAL
  };

  //####### METHODS #######
  inline double stringToFloat(const std::string &text)
  {
    double value = 0.0;
    try
    {
      value = stof(text);
    }
    catch (const std::out_of_range &)
    {
      value = 0.0;
    }
    catch (const std::invalid_argument &)
    {
      value = 0.0;
    }
    return value;
  }

  inline int stringToInt(const std::string &text, int outOfRangeDefault)
  {
    int value = 0;
    try
    {
      value = stoi(text);
    }
    catch (const std::out_of_range &)
    {
      value = outOfRangeDefault;
    }
    catch (const std::invalid_argument &)
    {
      value = 0;
    }
    return value;
  }

  // Convert a float to string
  inline std::string format(double value)
  {
    std::stringstream s;
    constexpr int precision = std::numeric_limits<double>::digits10;
    s << std::setprecision(precision) << value;
    return s.str();
  }

  class format_double_stream
  {
  protected:
    double val;

  public:
    format_double_stream(double v) { val = v; }

    template <class _CharT, class _Traits>
    inline friend std::basic_ostream<_CharT, _Traits> &operator<<(
        std::basic_ostream<_CharT, _Traits> &os, const format_double_stream &fmter)
    {
      constexpr int precision = std::numeric_limits<double>::digits10;
      os << std::setprecision(precision) << fmter.val;
      return os;
    }
  };

  inline format_double_stream formatted(double v) { return format_double_stream(v); }

  // Convert a string to the same string with all upper case letters
  inline std::string toUpperCase(std::string &text)
  {
    std::transform(text.begin(), text.end(), text.begin(),
                   [](unsigned char c) { return std::toupper(c); });

    return text;
  }

  // Check if each char in a string is a positive integer
  inline bool isNonNegativeInteger(const std::string &s)
  {
    for (const char c : s)
    {
      if (!isdigit(c))
        return false;
    }

    return true;
  }

  inline bool isInteger(const std::string &s)
  {
    auto iter = s.cbegin();
    if (*iter == '-' || *iter == '+')
      ++iter;

    for (; iter != s.end(); iter++)
    {
      if (!isdigit(*iter))
        return false;
    }

    return true;
  }

  void mt_localtime(const time_t *time, struct tm *buf);

  // Get a specified time formatted
  inline std::string getCurrentTime(std::chrono::time_point<std::chrono::system_clock> timePoint,
                                    TimeFormat format)
  {
    using namespace std;
    using namespace std::chrono;
    constexpr char ISO_8601_FMT[] = "%Y-%m-%dT%H:%M:%SZ";

    switch (format)
    {
      case HUM_READ:
        return date::format("%a, %d %b %Y %H:%M:%S GMT", date::floor<seconds>(timePoint));
      case GMT:
        return date::format(ISO_8601_FMT, date::floor<seconds>(timePoint));
      case GMT_UV_SEC:
        return date::format(ISO_8601_FMT, date::floor<microseconds>(timePoint));
      case LOCAL:
        auto time = system_clock::to_time_t(timePoint);
        struct tm timeinfo = {0};
        mt_localtime(&time, &timeinfo);
        char timestamp[64] = {0};
        strftime(timestamp, 50u, "%Y-%m-%dT%H:%M:%S%z", &timeinfo);
        return timestamp;
    }

    return "";
  }

  // Get the current time formatted
  inline std::string getCurrentTime(TimeFormat format)
  {
    return getCurrentTime(std::chrono::system_clock::now(), format);
  }

  template <class timePeriod>
  inline uint64_t getCurrentTimeIn()
  {
    return std::chrono::duration_cast<timePeriod>(
               std::chrono::system_clock::now().time_since_epoch())
        .count();
  }

  // time_t to the ms
  inline uint64_t getCurrentTimeInMicros() { return getCurrentTimeIn<std::chrono::microseconds>(); }

  inline uint64_t getCurrentTimeInSec() { return getCurrentTimeIn<std::chrono::seconds>(); }

  // Get the current time in number of seconds as an integer
  uint64_t getCurrentTimeInSec();

  uint64_t parseTimeMicro(const std::string &aTime);

  // Replace illegal XML characters with the correct corresponding characters
  inline void replaceIllegalCharacters(std::string &data)
  {
    for (auto i = 0u; i < data.length(); i++)
    {
      char c = data[i];

      switch (c)
      {
        case '&':
          data.replace(i, 1, "&amp;");
          break;

        case '<':
          data.replace(i, 1, "&lt;");
          break;

        case '>':
          data.replace(i, 1, "&gt;");
          break;
      }
    }
  }

  std::string addNamespace(const std::string aPath, const std::string aPrefix);

  // Ends with
  inline bool ends_with(const std::string &value, const std::string_view &ending)
  {
    if (ending.size() > value.size())
      return false;
    return std::equal(ending.rbegin(), ending.rend(), value.rbegin());
  }

  inline std::string ltrim(std::string s)
  {
    boost::algorithm::trim_left(s);
    return s;
  }

  // trim from end (in place)
  static inline std::string rtrim(std::string s)
  {
    boost::algorithm::trim_right(s);
    return s;
  }

  // trim from both ends (in place)
  inline std::string trim(std::string s)
  {
    boost::algorithm::trim(s);
    return s;
  }

  inline bool starts_with(const std::string &value, const std::string_view &beginning)
  {
    if (beginning.size() > value.size())
      return false;
    return std::equal(beginning.begin(), beginning.end(), value.begin());
  }

  inline bool iequals(const std::string &a, const std::string_view &b)
  {
    if (a.size() != b.size())
      return false;

    return a.size() == b.size() && std::equal(a.begin(), a.end(), b.begin(), [](char a, char b) {
             return tolower(a) == tolower(b);
           });
  }

  using Attributes = std::map<std::string, std::string>;

  template <class... Ts>
  struct overloaded : Ts...
  {
    using Ts::operator()...;
  };
  template <class... Ts>
  overloaded(Ts...) -> overloaded<Ts...>;

  template <typename T>
  class reverse
  {
  private:
    T &m_iterable;

  public:
    explicit reverse(T &iterable) : m_iterable(iterable) {}
    auto begin() const { return std::rbegin(m_iterable); }
    auto end() const { return std::rend(m_iterable); }
  };

  using SequenceNumber_t = uint64_t;
  using FilterSet = std::set<std::string>;
  using FilterSetOpt = std::optional<FilterSet>;
  using Milliseconds = std::chrono::milliseconds;
  using Microseconds = std::chrono::microseconds;
  using Seconds = std::chrono::seconds;
  using Timestamp = std::chrono::time_point<std::chrono::system_clock>;
  using StringList = std::list<std::string>;
  using ConfigOption = std::variant<std::monostate, bool, int, std::string, double, Seconds,
                                    Milliseconds, StringList>;
  using ConfigOptions = std::map<std::string, ConfigOption>;
  template <typename T>
  inline const std::optional<T> GetOption(const ConfigOptions &options, const std::string &name)
  {
    auto v = options.find(name);
    if (v != options.end())
      return std::get<T>(v->second);
    else
      return std::nullopt;
  }

  inline bool IsOptionSet(const ConfigOptions &options, const std::string &name)
  {
    auto v = options.find(name);
    if (v != options.end())
      return std::get<bool>(v->second);
    else
      return false;
  }

  inline bool HasOption(const ConfigOptions &options, const std::string &name)
  {
    auto v = options.find(name);
    return v != options.end();
  }

  inline auto ConvertOption(const std::string &s, const ConfigOption &def)
  {
    ConfigOption option;
    visit(overloaded {[&option, &s](const std::string &) {
                        if (s.empty())
                          option = std::monostate();
                        else
                          option = s;
                      },
                      [&option, &s](const int &) { option = stoi(s); },
                      [&option, &s](const Milliseconds &) { option = Milliseconds {stoi(s)}; },
                      [&option, &s](const Seconds &) { option = Seconds {stoi(s)}; },
                      [&option, &s](const double &) { option = stod(s); },
                      [&option, &s](const bool &) { option = s == "yes" || s == "true"; },
                      [](const auto &) {}},
          def);
    return option;
  }

  inline int64_t ConvertFileSize(const ConfigOptions &options, const std::string &name,
                                 int64_t size = 0)
  {
    using namespace std;
    using boost::regex;
    using boost::smatch;

    auto value = GetOption<string>(options, name);
    if (value)
    {
      static const regex pat("([0-9]+)([GgMmKkBb]*)");
      smatch match;
      string v = *value;
      if (regex_match(v, match, pat))
      {
        size = boost::lexical_cast<int64_t>(match[1]);
        if (match[2].matched)
        {
          switch (match[2].str()[0])
          {
            case 'G':
            case 'g':
              size *= 1024;

            case 'M':
            case 'm':
              size *= 1024;

            case 'K':
            case 'k':
              size *= 1024;
          }
        }
      }
      else
      {
        std::stringstream msg;
        msg << "Invalid value for " << name << ": " << *value << endl;
        throw std::runtime_error(msg.str());
      }
    }

    return size;
  }

  inline void AddOptions(const boost::property_tree::ptree &tree, ConfigOptions &options,
                         const ConfigOptions &entries)
  {
    for (auto &e : entries)
    {
      auto val = tree.get_optional<std::string>(e.first);
      if (val)
      {
        auto v = ConvertOption(*val, e.second);
        if (v.index() != 0)
          options.insert_or_assign(e.first, v);
      }
    }
  }

  inline void AddDefaultedOptions(const boost::property_tree::ptree &tree, ConfigOptions &options,
                                  const ConfigOptions &entries)
  {
    for (auto &e : entries)
    {
      auto val = tree.get_optional<std::string>(e.first);
      if (val)
      {
        auto v = ConvertOption(*val, e.second);
        if (v.index() != 0)
          options.insert_or_assign(e.first, v);
      }
      else if (options.find(e.first) == options.end())
        options.insert_or_assign(e.first, e.second);
    }
  }

  inline void GetOptions(const boost::property_tree::ptree &tree, ConfigOptions &options,
                         const ConfigOptions &entries)
  {
    for (auto &e : entries)
    {
      if (!std::holds_alternative<std::string>(e.second) ||
          !std::get<std::string>(e.second).empty())
      {
        options.emplace(e.first, e.second);
      }
    }
    AddOptions(tree, options, entries);
  }

  inline std::string format(const Timestamp &ts)
  {
    using namespace std;
    string time = date::format("%FT%T", date::floor<Microseconds>(ts));
    auto pos = time.find_last_not_of("0");
    if (pos != string::npos)
    {
      if (time[pos] != '.')
        pos++;
      time.erase(pos);
    }
    time.append("Z");
    return time;
  }

  inline void capitalize(std::string::iterator start, std::string::iterator end)
  {
    using namespace std;

    // Exceptions to the rule
    const static std::unordered_map<std::string, std::string> exceptions = {
        {"AC", "AC"}, {"DC", "DC"},   {"PH", "PH"},
        {"IP", "IP"}, {"URI", "URI"}, {"MTCONNECT", "MTConnect"}};

    const auto &w = exceptions.find(std::string(start, end));
    if (w != exceptions.end())
    {
      copy(w->second.begin(), w->second.end(), start);
    }
    else
    {
      *start = ::toupper(*start);
      start++;
      transform(start, end, start, ::tolower);
    }
  }

  inline std::string pascalize(const std::string &type, std::optional<std::string> &prefix)
  {
    using namespace std;
    if (type.empty())
      return "";

    string camel;
    auto colon = type.find(':');

    if (colon != string::npos)
    {
      prefix = type.substr(0ul, colon);
      camel = type.substr(colon + 1ul);
    }
    else
      camel = type;

    auto start = camel.begin();
    decltype(start) end;

    bool done;
    do
    {
      end = find(start, camel.end(), '_');
      capitalize(start, end);
      done = end == camel.end();
      if (!done)
      {
        camel.erase(end);
        start = end;
      }
    } while (!done);

    return camel;
  }

#ifdef _WINDOWS
#include <io.h>
  typedef long volatile AtomicInt;
#else
#ifdef MACOSX
#include <libkern/OSAtomic.h>
  typedef volatile long AtomicInt;
#else
  using AtomicInt = int;
#endif
#endif
}  // namespace mtconnect
>>>>>>> abcb0091
<|MERGE_RESOLUTION|>--- conflicted
+++ resolved
@@ -1,974 +1,581 @@
-<<<<<<< HEAD
-//
-// Copyright Copyright 2009-2021, AMT – The Association For Manufacturing Technology (“AMT”)
-// All rights reserved.
-//
-//    Licensed under the Apache License, Version 2.0 (the "License");
-//    you may not use this file except in compliance with the License.
-//    You may obtain a copy of the License at
-//
-//       http://www.apache.org/licenses/LICENSE-2.0
-//
-//    Unless required by applicable law or agreed to in writing, software
-//    distributed under the License is distributed on an "AS IS" BASIS,
-//    WITHOUT WARRANTIES OR CONDITIONS OF ANY KIND, either express or implied.
-//    See the License for the specific language governing permissions and
-//    limitations under the License.
-//
-
-#pragma once
-
-#ifndef __STDC_LIMIT_MACROS
-#define __STDC_LIMIT_MACROS 1
-#endif
-#if _MSC_VER > 1500
-#include <cstdint>
-#else
-#endif
-#ifndef UINT64_MAX
-#define UINT64_MAX 0xFFFFFFFFFFFFFFFFull
-#endif
-#ifndef NOMINMAX
-#define NOMINMAX 1
-#endif
-
-#include <date/date.h>
-
-#include <chrono>
-#include <ctime>
-#include <fstream>
-#include <iomanip>
-#include <limits>
-#include <list>
-#include <map>
-#include <optional>
-#include <sstream>
-#include <string>
-#include <time.h>
-#include <variant>
-
-#if defined(_WIN32) || defined(_WIN64)
-#ifndef _WINDOWS
-#define _WINDOWS 1
-#endif
-#define ISNAN(x) _isnan(x)
-#if _MSC_VER < 1800
-#define NAN numeric_limits<double>::quiet_NaN()
-#endif
-#if _MSC_VER >= 1900
-#define gets gets_s
-#define timezone _timezone
-#endif
-typedef unsigned __int64 uint64_t;
-#else
-#define O_BINARY 0
-#define ISNAN(x) std::isnan(x)
-#include <sys/resource.h>
-
-#include <cstdint>
-#include <memory>
-#include <unistd.h>
-#endif
-
-//####### CONSTANTS #######
-
-// Port number to put server on
-const unsigned int SERVER_PORT = 8080;
-
-// Size of sliding buffer
-const unsigned int DEFAULT_SLIDING_BUFFER_SIZE = 131072;
-
-// Size of buffer exponent: 2^SLIDING_BUFFER_EXP
-const unsigned int DEFAULT_SLIDING_BUFFER_EXP = 17;
-const unsigned int DEFAULT_MAX_ASSETS = 1024;
-
-namespace mtconnect
-{
-  // Message for when enumerations do not exist in an array/enumeration
-  const int ENUM_MISS = -1;
-
-  // Time format
-  enum TimeFormat
-  {
-    HUM_READ,
-    GMT,
-    GMT_UV_SEC,
-    LOCAL
-  };
-
-  //####### METHODS #######
-  inline double stringToFloat(const std::string &text)
-  {
-    double value = 0.0;
-    try
-    {
-      value = stof(text);
-    }
-    catch (const std::out_of_range &)
-    {
-      value = 0.0;
-    }
-    catch (const std::invalid_argument &)
-    {
-      value = 0.0;
-    }
-    return value;
-  }
-
-  inline int stringToInt(const std::string &text, int outOfRangeDefault)
-  {
-    int value = 0.0;
-    try
-    {
-      value = stoi(text);
-    }
-    catch (const std::out_of_range &)
-    {
-      value = outOfRangeDefault;
-    }
-    catch (const std::invalid_argument &)
-    {
-      value = 0;
-    }
-    return value;
-  }
-
-  // Convert a float to string
-  inline std::string format(double value)
-  {
-    std::stringstream s;
-    constexpr int precision = std::numeric_limits<double>::digits10;
-    s << std::setprecision(precision) << value;
-    return s.str();
-  }
-
-  class format_double_stream
-  {
-  protected:
-    double val;
-
-  public:
-    format_double_stream(double v) { val = v; }
-
-    template <class _CharT, class _Traits>
-    inline friend std::basic_ostream<_CharT, _Traits> &operator<<(
-        std::basic_ostream<_CharT, _Traits> &os, const format_double_stream &fmter)
-    {
-      constexpr int precision = std::numeric_limits<double>::digits10;
-      os << std::setprecision(precision) << fmter.val;
-      return os;
-    }
-  };
-
-  inline format_double_stream formatted(double v) { return format_double_stream(v); }
-
-  // Convert a string to the same string with all upper case letters
-  inline std::string toUpperCase(std::string &text)
-  {
-    std::transform(text.begin(), text.end(), text.begin(),
-                   [](unsigned char c) { return std::toupper(c); });
-
-    return text;
-  }
-
-  // Convert a string to the same string with all upper case letters
-  inline std::string toLowerCase(std::string &text)
-  {
-    std::transform(text.begin(), text.end(), text.begin(),
-                   [](unsigned char c) { return std::tolower(c); });
-
-    return text;
-  }
-
-  
-  // Check if each char in a string is a positive integer
-  inline bool isNonNegativeInteger(const std::string &s)
-  {
-    for (const char c : s)
-    {
-      if (!isdigit(c))
-        return false;
-    }
-
-    return true;
-  }
-
-  inline bool isInteger(const std::string &s)
-  {
-    auto iter = s.cbegin();
-    if (*iter == '-' || *iter == '+')
-      ++iter;
-
-    for (; iter != s.end(); iter++)
-    {
-      if (!isdigit(*iter))
-        return false;
-    }
-
-    return true;
-  }
-
-  void mt_localtime(const time_t *time, struct tm *buf);
-
-  // Get a specified time formatted
-  inline std::string getCurrentTime(std::chrono::time_point<std::chrono::system_clock> timePoint,
-                                    TimeFormat format)
-  {
-    using namespace std;
-    using namespace std::chrono;
-    constexpr char ISO_8601_FMT[] = "%Y-%m-%dT%H:%M:%SZ";
-
-    switch (format)
-    {
-      case HUM_READ:
-        return date::format("%a, %d %b %Y %H:%M:%S GMT", date::floor<seconds>(timePoint));
-      case GMT:
-        return date::format(ISO_8601_FMT, date::floor<seconds>(timePoint));
-      case GMT_UV_SEC:
-        return date::format(ISO_8601_FMT, date::floor<microseconds>(timePoint));
-      case LOCAL:
-        auto time = system_clock::to_time_t(timePoint);
-        struct tm timeinfo = {0};
-        mt_localtime(&time, &timeinfo);
-        char timestamp[64] = {0};
-        strftime(timestamp, 50u, "%Y-%m-%dT%H:%M:%S%z", &timeinfo);
-        return timestamp;
-    }
-
-    return "";
-  }
-
-  // Get the current time formatted
-  inline std::string getCurrentTime(TimeFormat format)
-  {
-    return getCurrentTime(std::chrono::system_clock::now(), format);
-  }
-
-  template <class timePeriod>
-  inline uint64_t getCurrentTimeIn()
-  {
-    return std::chrono::duration_cast<timePeriod>(
-               std::chrono::system_clock::now().time_since_epoch())
-        .count();
-  }
-
-  // time_t to the ms
-  inline uint64_t getCurrentTimeInMicros() { return getCurrentTimeIn<std::chrono::microseconds>(); }
-
-  inline uint64_t getCurrentTimeInSec() { return getCurrentTimeIn<std::chrono::seconds>(); }
-
-  // Get the current time in number of seconds as an integer
-  uint64_t getCurrentTimeInSec();
-
-  uint64_t parseTimeMicro(const std::string &aTime);
-
-  // Replace illegal XML characters with the correct corresponding characters
-  inline void replaceIllegalCharacters(std::string &data)
-  {
-    for (auto i = 0u; i < data.length(); i++)
-    {
-      char c = data[i];
-
-      switch (c)
-      {
-        case '&':
-          data.replace(i, 1, "&amp;");
-          break;
-
-        case '<':
-          data.replace(i, 1, "&lt;");
-          break;
-
-        case '>':
-          data.replace(i, 1, "&gt;");
-          break;
-      }
-    }
-  }
-
-  std::string addNamespace(const std::string aPath, const std::string aPrefix);
-
-  // Ends with
-  inline bool ends_with(const std::string &value, const std::string_view &ending)
-  {
-    if (ending.size() > value.size())
-      return false;
-    return std::equal(ending.rbegin(), ending.rend(), value.rbegin());
-  }
-
-  inline bool starts_with(const std::string &value, const std::string_view &beginning)
-  {
-    if (beginning.size() > value.size())
-      return false;
-    return std::equal(beginning.begin(), beginning.end(), value.begin());
-  }
-
-  inline bool iequals(const std::string &a, const std::string_view &b)
-  {
-    if (a.size() != b.size())
-      return false;
-
-    return a.size() == b.size() && std::equal(a.begin(), a.end(), b.begin(), [](char a, char b) {
-             return tolower(a) == tolower(b);
-           });
-  }
-
-  typedef std::map<std::string, std::string> Attributes;
-
-  template <class... Ts>
-  struct overloaded : Ts...
-  {
-    using Ts::operator()...;
-  };
-  template <class... Ts>
-  overloaded(Ts...) -> overloaded<Ts...>;
-
-  template <typename T>
-  class reverse
-  {
-  private:
-    T &m_iterable;
-
-  public:
-    explicit reverse(T &iterable) : m_iterable(iterable) {}
-    auto begin() const { return std::rbegin(m_iterable); }
-    auto end() const { return std::rend(m_iterable); }
-  };
-
-  using Milliseconds = std::chrono::milliseconds;
-  using Microseconds = std::chrono::microseconds;
-  using Seconds = std::chrono::seconds;
-  using Timestamp = std::chrono::time_point<std::chrono::system_clock>;
-  using StringList = std::list<std::string>;
-  using ConfigOption = std::variant<std::monostate, bool, int, std::string, double, Seconds,
-                                    Milliseconds, StringList>;
-  using ConfigOptions = std::map<std::string, ConfigOption>;
-  template <typename T>
-  inline const std::optional<T> GetOption(const ConfigOptions &options, const std::string &name)
-  {
-    auto v = options.find(name);
-    if (v != options.end())
-      return std::get<T>(v->second);
-    else
-      return std::nullopt;
-  }
-
-  inline bool IsOptionSet(const ConfigOptions &options, const std::string &name)
-  {
-    auto v = options.find(name);
-    if (v != options.end())
-      return std::get<bool>(v->second);
-    else
-      return false;
-  }
-
-  inline std::string format(const Timestamp &ts)
-  {
-    using namespace std;
-    string time = date::format("%FT%T", date::floor<Microseconds>(ts));
-    auto pos = time.find_last_not_of("0");
-    if (pos != string::npos)
-    {
-      if (time[pos] != '.')
-        pos++;
-      time.erase(pos);
-    }
-    time.append("Z");
-    return time;
-  }
-
-#ifdef _WINDOWS
-#include <io.h>
-  typedef long volatile AtomicInt;
-#else
-#ifdef MACOSX
-#include <libkern/OSAtomic.h>
-  typedef volatile long AtomicInt;
-#else
-  using AtomicInt = int;
-#endif
-#endif
-}  // namespace mtconnect
-=======
-//
-// Copyright Copyright 2009-2022, AMT – The Association For Manufacturing Technology (“AMT”)
-// All rights reserved.
-//
-//    Licensed under the Apache License, Version 2.0 (the "License");
-//    you may not use this file except in compliance with the License.
-//    You may obtain a copy of the License at
-//
-//       http://www.apache.org/licenses/LICENSE-2.0
-//
-//    Unless required by applicable law or agreed to in writing, software
-//    distributed under the License is distributed on an "AS IS" BASIS,
-//    WITHOUT WARRANTIES OR CONDITIONS OF ANY KIND, either express or implied.
-//    See the License for the specific language governing permissions and
-//    limitations under the License.
-//
-
-#pragma once
-
-#ifndef __STDC_LIMIT_MACROS
-#define __STDC_LIMIT_MACROS 1
-#endif
-#if _MSC_VER > 1500
-#include <cstdint>
-#else
-#endif
-#ifndef UINT64_MAX
-#define UINT64_MAX 0xFFFFFFFFFFFFFFFFull
-#endif
-#ifndef NOMINMAX
-#define NOMINMAX 1
-#endif
-
-#include <chrono>
-#include <ctime>
-#include <date/date.h>
-#include <fstream>
-#include <iomanip>
-#include <limits>
-#include <list>
-#include <map>
-#include <optional>
-#include <set>
-#include <sstream>
-#include <string>
-#include <time.h>
-#include <unordered_map>
-#include <variant>
-
-#if defined(_WIN32) || defined(_WIN64)
-#ifndef _WINDOWS
-#define _WINDOWS 1
-#endif
-#define ISNAN(x) _isnan(x)
-#if _MSC_VER < 1800
-#define NAN numeric_limits<double>::quiet_NaN()
-#endif
-#if _MSC_VER >= 1900
-#define gets gets_s
-#define timezone _timezone
-#endif
-typedef unsigned __int64 uint64_t;
-#else
-#define O_BINARY 0
-#define ISNAN(x) std::isnan(x)
-#include <cstdint>
-#include <memory>
-#include <sys/resource.h>
-#include <unistd.h>
-#endif
-
-#include <boost/algorithm/string/trim.hpp>
-#include <boost/lexical_cast.hpp>
-#include <boost/property_tree/ptree.hpp>
-#include <boost/regex.hpp>
-
-//####### CONSTANTS #######
-
-// Port number to put server on
-const unsigned int SERVER_PORT = 8080;
-
-// Size of sliding buffer
-const unsigned int DEFAULT_SLIDING_BUFFER_SIZE = 131072;
-
-// Size of buffer exponent: 2^SLIDING_BUFFER_EXP
-const unsigned int DEFAULT_SLIDING_BUFFER_EXP = 17;
-const unsigned int DEFAULT_MAX_ASSETS = 1024;
-
-namespace mtconnect {
-  // Message for when enumerations do not exist in an array/enumeration
-  const int ENUM_MISS = -1;
-
-  // Time format
-  enum TimeFormat
-  {
-    HUM_READ,
-    GMT,
-    GMT_UV_SEC,
-    LOCAL
-  };
-
-  //####### METHODS #######
-  inline double stringToFloat(const std::string &text)
-  {
-    double value = 0.0;
-    try
-    {
-      value = stof(text);
-    }
-    catch (const std::out_of_range &)
-    {
-      value = 0.0;
-    }
-    catch (const std::invalid_argument &)
-    {
-      value = 0.0;
-    }
-    return value;
-  }
-
-  inline int stringToInt(const std::string &text, int outOfRangeDefault)
-  {
-    int value = 0;
-    try
-    {
-      value = stoi(text);
-    }
-    catch (const std::out_of_range &)
-    {
-      value = outOfRangeDefault;
-    }
-    catch (const std::invalid_argument &)
-    {
-      value = 0;
-    }
-    return value;
-  }
-
-  // Convert a float to string
-  inline std::string format(double value)
-  {
-    std::stringstream s;
-    constexpr int precision = std::numeric_limits<double>::digits10;
-    s << std::setprecision(precision) << value;
-    return s.str();
-  }
-
-  class format_double_stream
-  {
-  protected:
-    double val;
-
-  public:
-    format_double_stream(double v) { val = v; }
-
-    template <class _CharT, class _Traits>
-    inline friend std::basic_ostream<_CharT, _Traits> &operator<<(
-        std::basic_ostream<_CharT, _Traits> &os, const format_double_stream &fmter)
-    {
-      constexpr int precision = std::numeric_limits<double>::digits10;
-      os << std::setprecision(precision) << fmter.val;
-      return os;
-    }
-  };
-
-  inline format_double_stream formatted(double v) { return format_double_stream(v); }
-
-  // Convert a string to the same string with all upper case letters
-  inline std::string toUpperCase(std::string &text)
-  {
-    std::transform(text.begin(), text.end(), text.begin(),
-                   [](unsigned char c) { return std::toupper(c); });
-
-    return text;
-  }
-
-  // Check if each char in a string is a positive integer
-  inline bool isNonNegativeInteger(const std::string &s)
-  {
-    for (const char c : s)
-    {
-      if (!isdigit(c))
-        return false;
-    }
-
-    return true;
-  }
-
-  inline bool isInteger(const std::string &s)
-  {
-    auto iter = s.cbegin();
-    if (*iter == '-' || *iter == '+')
-      ++iter;
-
-    for (; iter != s.end(); iter++)
-    {
-      if (!isdigit(*iter))
-        return false;
-    }
-
-    return true;
-  }
-
-  void mt_localtime(const time_t *time, struct tm *buf);
-
-  // Get a specified time formatted
-  inline std::string getCurrentTime(std::chrono::time_point<std::chrono::system_clock> timePoint,
-                                    TimeFormat format)
-  {
-    using namespace std;
-    using namespace std::chrono;
-    constexpr char ISO_8601_FMT[] = "%Y-%m-%dT%H:%M:%SZ";
-
-    switch (format)
-    {
-      case HUM_READ:
-        return date::format("%a, %d %b %Y %H:%M:%S GMT", date::floor<seconds>(timePoint));
-      case GMT:
-        return date::format(ISO_8601_FMT, date::floor<seconds>(timePoint));
-      case GMT_UV_SEC:
-        return date::format(ISO_8601_FMT, date::floor<microseconds>(timePoint));
-      case LOCAL:
-        auto time = system_clock::to_time_t(timePoint);
-        struct tm timeinfo = {0};
-        mt_localtime(&time, &timeinfo);
-        char timestamp[64] = {0};
-        strftime(timestamp, 50u, "%Y-%m-%dT%H:%M:%S%z", &timeinfo);
-        return timestamp;
-    }
-
-    return "";
-  }
-
-  // Get the current time formatted
-  inline std::string getCurrentTime(TimeFormat format)
-  {
-    return getCurrentTime(std::chrono::system_clock::now(), format);
-  }
-
-  template <class timePeriod>
-  inline uint64_t getCurrentTimeIn()
-  {
-    return std::chrono::duration_cast<timePeriod>(
-               std::chrono::system_clock::now().time_since_epoch())
-        .count();
-  }
-
-  // time_t to the ms
-  inline uint64_t getCurrentTimeInMicros() { return getCurrentTimeIn<std::chrono::microseconds>(); }
-
-  inline uint64_t getCurrentTimeInSec() { return getCurrentTimeIn<std::chrono::seconds>(); }
-
-  // Get the current time in number of seconds as an integer
-  uint64_t getCurrentTimeInSec();
-
-  uint64_t parseTimeMicro(const std::string &aTime);
-
-  // Replace illegal XML characters with the correct corresponding characters
-  inline void replaceIllegalCharacters(std::string &data)
-  {
-    for (auto i = 0u; i < data.length(); i++)
-    {
-      char c = data[i];
-
-      switch (c)
-      {
-        case '&':
-          data.replace(i, 1, "&amp;");
-          break;
-
-        case '<':
-          data.replace(i, 1, "&lt;");
-          break;
-
-        case '>':
-          data.replace(i, 1, "&gt;");
-          break;
-      }
-    }
-  }
-
-  std::string addNamespace(const std::string aPath, const std::string aPrefix);
-
-  // Ends with
-  inline bool ends_with(const std::string &value, const std::string_view &ending)
-  {
-    if (ending.size() > value.size())
-      return false;
-    return std::equal(ending.rbegin(), ending.rend(), value.rbegin());
-  }
-
-  inline std::string ltrim(std::string s)
-  {
-    boost::algorithm::trim_left(s);
-    return s;
-  }
-
-  // trim from end (in place)
-  static inline std::string rtrim(std::string s)
-  {
-    boost::algorithm::trim_right(s);
-    return s;
-  }
-
-  // trim from both ends (in place)
-  inline std::string trim(std::string s)
-  {
-    boost::algorithm::trim(s);
-    return s;
-  }
-
-  inline bool starts_with(const std::string &value, const std::string_view &beginning)
-  {
-    if (beginning.size() > value.size())
-      return false;
-    return std::equal(beginning.begin(), beginning.end(), value.begin());
-  }
-
-  inline bool iequals(const std::string &a, const std::string_view &b)
-  {
-    if (a.size() != b.size())
-      return false;
-
-    return a.size() == b.size() && std::equal(a.begin(), a.end(), b.begin(), [](char a, char b) {
-             return tolower(a) == tolower(b);
-           });
-  }
-
-  using Attributes = std::map<std::string, std::string>;
-
-  template <class... Ts>
-  struct overloaded : Ts...
-  {
-    using Ts::operator()...;
-  };
-  template <class... Ts>
-  overloaded(Ts...) -> overloaded<Ts...>;
-
-  template <typename T>
-  class reverse
-  {
-  private:
-    T &m_iterable;
-
-  public:
-    explicit reverse(T &iterable) : m_iterable(iterable) {}
-    auto begin() const { return std::rbegin(m_iterable); }
-    auto end() const { return std::rend(m_iterable); }
-  };
-
-  using SequenceNumber_t = uint64_t;
-  using FilterSet = std::set<std::string>;
-  using FilterSetOpt = std::optional<FilterSet>;
-  using Milliseconds = std::chrono::milliseconds;
-  using Microseconds = std::chrono::microseconds;
-  using Seconds = std::chrono::seconds;
-  using Timestamp = std::chrono::time_point<std::chrono::system_clock>;
-  using StringList = std::list<std::string>;
-  using ConfigOption = std::variant<std::monostate, bool, int, std::string, double, Seconds,
-                                    Milliseconds, StringList>;
-  using ConfigOptions = std::map<std::string, ConfigOption>;
-  template <typename T>
-  inline const std::optional<T> GetOption(const ConfigOptions &options, const std::string &name)
-  {
-    auto v = options.find(name);
-    if (v != options.end())
-      return std::get<T>(v->second);
-    else
-      return std::nullopt;
-  }
-
-  inline bool IsOptionSet(const ConfigOptions &options, const std::string &name)
-  {
-    auto v = options.find(name);
-    if (v != options.end())
-      return std::get<bool>(v->second);
-    else
-      return false;
-  }
-
-  inline bool HasOption(const ConfigOptions &options, const std::string &name)
-  {
-    auto v = options.find(name);
-    return v != options.end();
-  }
-
-  inline auto ConvertOption(const std::string &s, const ConfigOption &def)
-  {
-    ConfigOption option;
-    visit(overloaded {[&option, &s](const std::string &) {
-                        if (s.empty())
-                          option = std::monostate();
-                        else
-                          option = s;
-                      },
-                      [&option, &s](const int &) { option = stoi(s); },
-                      [&option, &s](const Milliseconds &) { option = Milliseconds {stoi(s)}; },
-                      [&option, &s](const Seconds &) { option = Seconds {stoi(s)}; },
-                      [&option, &s](const double &) { option = stod(s); },
-                      [&option, &s](const bool &) { option = s == "yes" || s == "true"; },
-                      [](const auto &) {}},
-          def);
-    return option;
-  }
-
-  inline int64_t ConvertFileSize(const ConfigOptions &options, const std::string &name,
-                                 int64_t size = 0)
-  {
-    using namespace std;
-    using boost::regex;
-    using boost::smatch;
-
-    auto value = GetOption<string>(options, name);
-    if (value)
-    {
-      static const regex pat("([0-9]+)([GgMmKkBb]*)");
-      smatch match;
-      string v = *value;
-      if (regex_match(v, match, pat))
-      {
-        size = boost::lexical_cast<int64_t>(match[1]);
-        if (match[2].matched)
-        {
-          switch (match[2].str()[0])
-          {
-            case 'G':
-            case 'g':
-              size *= 1024;
-
-            case 'M':
-            case 'm':
-              size *= 1024;
-
-            case 'K':
-            case 'k':
-              size *= 1024;
-          }
-        }
-      }
-      else
-      {
-        std::stringstream msg;
-        msg << "Invalid value for " << name << ": " << *value << endl;
-        throw std::runtime_error(msg.str());
-      }
-    }
-
-    return size;
-  }
-
-  inline void AddOptions(const boost::property_tree::ptree &tree, ConfigOptions &options,
-                         const ConfigOptions &entries)
-  {
-    for (auto &e : entries)
-    {
-      auto val = tree.get_optional<std::string>(e.first);
-      if (val)
-      {
-        auto v = ConvertOption(*val, e.second);
-        if (v.index() != 0)
-          options.insert_or_assign(e.first, v);
-      }
-    }
-  }
-
-  inline void AddDefaultedOptions(const boost::property_tree::ptree &tree, ConfigOptions &options,
-                                  const ConfigOptions &entries)
-  {
-    for (auto &e : entries)
-    {
-      auto val = tree.get_optional<std::string>(e.first);
-      if (val)
-      {
-        auto v = ConvertOption(*val, e.second);
-        if (v.index() != 0)
-          options.insert_or_assign(e.first, v);
-      }
-      else if (options.find(e.first) == options.end())
-        options.insert_or_assign(e.first, e.second);
-    }
-  }
-
-  inline void GetOptions(const boost::property_tree::ptree &tree, ConfigOptions &options,
-                         const ConfigOptions &entries)
-  {
-    for (auto &e : entries)
-    {
-      if (!std::holds_alternative<std::string>(e.second) ||
-          !std::get<std::string>(e.second).empty())
-      {
-        options.emplace(e.first, e.second);
-      }
-    }
-    AddOptions(tree, options, entries);
-  }
-
-  inline std::string format(const Timestamp &ts)
-  {
-    using namespace std;
-    string time = date::format("%FT%T", date::floor<Microseconds>(ts));
-    auto pos = time.find_last_not_of("0");
-    if (pos != string::npos)
-    {
-      if (time[pos] != '.')
-        pos++;
-      time.erase(pos);
-    }
-    time.append("Z");
-    return time;
-  }
-
-  inline void capitalize(std::string::iterator start, std::string::iterator end)
-  {
-    using namespace std;
-
-    // Exceptions to the rule
-    const static std::unordered_map<std::string, std::string> exceptions = {
-        {"AC", "AC"}, {"DC", "DC"},   {"PH", "PH"},
-        {"IP", "IP"}, {"URI", "URI"}, {"MTCONNECT", "MTConnect"}};
-
-    const auto &w = exceptions.find(std::string(start, end));
-    if (w != exceptions.end())
-    {
-      copy(w->second.begin(), w->second.end(), start);
-    }
-    else
-    {
-      *start = ::toupper(*start);
-      start++;
-      transform(start, end, start, ::tolower);
-    }
-  }
-
-  inline std::string pascalize(const std::string &type, std::optional<std::string> &prefix)
-  {
-    using namespace std;
-    if (type.empty())
-      return "";
-
-    string camel;
-    auto colon = type.find(':');
-
-    if (colon != string::npos)
-    {
-      prefix = type.substr(0ul, colon);
-      camel = type.substr(colon + 1ul);
-    }
-    else
-      camel = type;
-
-    auto start = camel.begin();
-    decltype(start) end;
-
-    bool done;
-    do
-    {
-      end = find(start, camel.end(), '_');
-      capitalize(start, end);
-      done = end == camel.end();
-      if (!done)
-      {
-        camel.erase(end);
-        start = end;
-      }
-    } while (!done);
-
-    return camel;
-  }
-
-#ifdef _WINDOWS
-#include <io.h>
-  typedef long volatile AtomicInt;
-#else
-#ifdef MACOSX
-#include <libkern/OSAtomic.h>
-  typedef volatile long AtomicInt;
-#else
-  using AtomicInt = int;
-#endif
-#endif
-}  // namespace mtconnect
->>>>>>> abcb0091
+//
+// Copyright Copyright 2009-2022, AMT – The Association For Manufacturing Technology (“AMT”)
+// All rights reserved.
+//
+//    Licensed under the Apache License, Version 2.0 (the "License");
+//    you may not use this file except in compliance with the License.
+//    You may obtain a copy of the License at
+//
+//       http://www.apache.org/licenses/LICENSE-2.0
+//
+//    Unless required by applicable law or agreed to in writing, software
+//    distributed under the License is distributed on an "AS IS" BASIS,
+//    WITHOUT WARRANTIES OR CONDITIONS OF ANY KIND, either express or implied.
+//    See the License for the specific language governing permissions and
+//    limitations under the License.
+//
+
+#pragma once
+
+#ifndef __STDC_LIMIT_MACROS
+#define __STDC_LIMIT_MACROS 1
+#endif
+#if _MSC_VER > 1500
+#include <cstdint>
+#else
+#endif
+#ifndef UINT64_MAX
+#define UINT64_MAX 0xFFFFFFFFFFFFFFFFull
+#endif
+#ifndef NOMINMAX
+#define NOMINMAX 1
+#endif
+
+#include <chrono>
+#include <ctime>
+#include <date/date.h>
+#include <fstream>
+#include <iomanip>
+#include <limits>
+#include <list>
+#include <map>
+#include <optional>
+#include <set>
+#include <sstream>
+#include <string>
+#include <time.h>
+#include <unordered_map>
+#include <variant>
+
+#if defined(_WIN32) || defined(_WIN64)
+#ifndef _WINDOWS
+#define _WINDOWS 1
+#endif
+#define ISNAN(x) _isnan(x)
+#if _MSC_VER < 1800
+#define NAN numeric_limits<double>::quiet_NaN()
+#endif
+#if _MSC_VER >= 1900
+#define gets gets_s
+#define timezone _timezone
+#endif
+typedef unsigned __int64 uint64_t;
+#else
+#define O_BINARY 0
+#define ISNAN(x) std::isnan(x)
+#include <cstdint>
+#include <memory>
+#include <sys/resource.h>
+#include <unistd.h>
+#endif
+
+#include <boost/algorithm/string/trim.hpp>
+#include <boost/lexical_cast.hpp>
+#include <boost/property_tree/ptree.hpp>
+#include <boost/regex.hpp>
+
+//####### CONSTANTS #######
+
+// Port number to put server on
+const unsigned int SERVER_PORT = 8080;
+
+// Size of sliding buffer
+const unsigned int DEFAULT_SLIDING_BUFFER_SIZE = 131072;
+
+// Size of buffer exponent: 2^SLIDING_BUFFER_EXP
+const unsigned int DEFAULT_SLIDING_BUFFER_EXP = 17;
+const unsigned int DEFAULT_MAX_ASSETS = 1024;
+
+namespace mtconnect {
+  // Message for when enumerations do not exist in an array/enumeration
+  const int ENUM_MISS = -1;
+
+  // Time format
+  enum TimeFormat
+  {
+    HUM_READ,
+    GMT,
+    GMT_UV_SEC,
+    LOCAL
+  };
+
+  //####### METHODS #######
+  inline double stringToFloat(const std::string &text)
+  {
+    double value = 0.0;
+    try
+    {
+      value = stof(text);
+    }
+    catch (const std::out_of_range &)
+    {
+      value = 0.0;
+    }
+    catch (const std::invalid_argument &)
+    {
+      value = 0.0;
+    }
+    return value;
+  }
+
+  inline int stringToInt(const std::string &text, int outOfRangeDefault)
+  {
+    int value = 0;
+    try
+    {
+      value = stoi(text);
+    }
+    catch (const std::out_of_range &)
+    {
+      value = outOfRangeDefault;
+    }
+    catch (const std::invalid_argument &)
+    {
+      value = 0;
+    }
+    return value;
+  }
+
+  // Convert a float to string
+  inline std::string format(double value)
+  {
+    std::stringstream s;
+    constexpr int precision = std::numeric_limits<double>::digits10;
+    s << std::setprecision(precision) << value;
+    return s.str();
+  }
+
+  class format_double_stream
+  {
+  protected:
+    double val;
+
+  public:
+    format_double_stream(double v) { val = v; }
+
+    template <class _CharT, class _Traits>
+    inline friend std::basic_ostream<_CharT, _Traits> &operator<<(
+        std::basic_ostream<_CharT, _Traits> &os, const format_double_stream &fmter)
+    {
+      constexpr int precision = std::numeric_limits<double>::digits10;
+      os << std::setprecision(precision) << fmter.val;
+      return os;
+    }
+  };
+
+  inline format_double_stream formatted(double v) { return format_double_stream(v); }
+
+  // Convert a string to the same string with all upper case letters
+  inline std::string toUpperCase(std::string &text)
+  {
+    std::transform(text.begin(), text.end(), text.begin(),
+                   [](unsigned char c) { return std::toupper(c); });
+
+    return text;
+  }
+
+  // Check if each char in a string is a positive integer
+  inline bool isNonNegativeInteger(const std::string &s)
+  {
+    for (const char c : s)
+    {
+      if (!isdigit(c))
+        return false;
+    }
+
+    return true;
+  }
+
+  inline bool isInteger(const std::string &s)
+  {
+    auto iter = s.cbegin();
+    if (*iter == '-' || *iter == '+')
+      ++iter;
+
+    for (; iter != s.end(); iter++)
+    {
+      if (!isdigit(*iter))
+        return false;
+    }
+
+    return true;
+  }
+
+  void mt_localtime(const time_t *time, struct tm *buf);
+
+  // Get a specified time formatted
+  inline std::string getCurrentTime(std::chrono::time_point<std::chrono::system_clock> timePoint,
+                                    TimeFormat format)
+  {
+    using namespace std;
+    using namespace std::chrono;
+    constexpr char ISO_8601_FMT[] = "%Y-%m-%dT%H:%M:%SZ";
+
+    switch (format)
+    {
+      case HUM_READ:
+        return date::format("%a, %d %b %Y %H:%M:%S GMT", date::floor<seconds>(timePoint));
+      case GMT:
+        return date::format(ISO_8601_FMT, date::floor<seconds>(timePoint));
+      case GMT_UV_SEC:
+        return date::format(ISO_8601_FMT, date::floor<microseconds>(timePoint));
+      case LOCAL:
+        auto time = system_clock::to_time_t(timePoint);
+        struct tm timeinfo = {0};
+        mt_localtime(&time, &timeinfo);
+        char timestamp[64] = {0};
+        strftime(timestamp, 50u, "%Y-%m-%dT%H:%M:%S%z", &timeinfo);
+        return timestamp;
+    }
+
+    return "";
+  }
+
+  // Get the current time formatted
+  inline std::string getCurrentTime(TimeFormat format)
+  {
+    return getCurrentTime(std::chrono::system_clock::now(), format);
+  }
+
+  template <class timePeriod>
+  inline uint64_t getCurrentTimeIn()
+  {
+    return std::chrono::duration_cast<timePeriod>(
+               std::chrono::system_clock::now().time_since_epoch())
+        .count();
+  }
+
+  // time_t to the ms
+  inline uint64_t getCurrentTimeInMicros() { return getCurrentTimeIn<std::chrono::microseconds>(); }
+
+  inline uint64_t getCurrentTimeInSec() { return getCurrentTimeIn<std::chrono::seconds>(); }
+
+  // Get the current time in number of seconds as an integer
+  uint64_t getCurrentTimeInSec();
+
+  uint64_t parseTimeMicro(const std::string &aTime);
+
+  // Replace illegal XML characters with the correct corresponding characters
+  inline void replaceIllegalCharacters(std::string &data)
+  {
+    for (auto i = 0u; i < data.length(); i++)
+    {
+      char c = data[i];
+
+      switch (c)
+      {
+        case '&':
+          data.replace(i, 1, "&amp;");
+          break;
+
+        case '<':
+          data.replace(i, 1, "&lt;");
+          break;
+
+        case '>':
+          data.replace(i, 1, "&gt;");
+          break;
+      }
+    }
+  }
+
+  std::string addNamespace(const std::string aPath, const std::string aPrefix);
+
+  // Ends with
+  inline bool ends_with(const std::string &value, const std::string_view &ending)
+  {
+    if (ending.size() > value.size())
+      return false;
+    return std::equal(ending.rbegin(), ending.rend(), value.rbegin());
+  }
+
+  inline std::string ltrim(std::string s)
+  {
+    boost::algorithm::trim_left(s);
+    return s;
+  }
+
+  // trim from end (in place)
+  static inline std::string rtrim(std::string s)
+  {
+    boost::algorithm::trim_right(s);
+    return s;
+  }
+
+  // trim from both ends (in place)
+  inline std::string trim(std::string s)
+  {
+    boost::algorithm::trim(s);
+    return s;
+  }
+
+  inline bool starts_with(const std::string &value, const std::string_view &beginning)
+  {
+    if (beginning.size() > value.size())
+      return false;
+    return std::equal(beginning.begin(), beginning.end(), value.begin());
+  }
+
+  inline bool iequals(const std::string &a, const std::string_view &b)
+  {
+    if (a.size() != b.size())
+      return false;
+
+    return a.size() == b.size() && std::equal(a.begin(), a.end(), b.begin(), [](char a, char b) {
+             return tolower(a) == tolower(b);
+           });
+  }
+
+  using Attributes = std::map<std::string, std::string>;
+
+  template <class... Ts>
+  struct overloaded : Ts...
+  {
+    using Ts::operator()...;
+  };
+  template <class... Ts>
+  overloaded(Ts...) -> overloaded<Ts...>;
+
+  template <typename T>
+  class reverse
+  {
+  private:
+    T &m_iterable;
+
+  public:
+    explicit reverse(T &iterable) : m_iterable(iterable) {}
+    auto begin() const { return std::rbegin(m_iterable); }
+    auto end() const { return std::rend(m_iterable); }
+  };
+
+  using SequenceNumber_t = uint64_t;
+  using FilterSet = std::set<std::string>;
+  using FilterSetOpt = std::optional<FilterSet>;
+  using Milliseconds = std::chrono::milliseconds;
+  using Microseconds = std::chrono::microseconds;
+  using Seconds = std::chrono::seconds;
+  using Timestamp = std::chrono::time_point<std::chrono::system_clock>;
+  using StringList = std::list<std::string>;
+  using ConfigOption = std::variant<std::monostate, bool, int, std::string, double, Seconds,
+                                    Milliseconds, StringList>;
+  using ConfigOptions = std::map<std::string, ConfigOption>;
+  template <typename T>
+  inline const std::optional<T> GetOption(const ConfigOptions &options, const std::string &name)
+  {
+    auto v = options.find(name);
+    if (v != options.end())
+      return std::get<T>(v->second);
+    else
+      return std::nullopt;
+  }
+
+  inline bool IsOptionSet(const ConfigOptions &options, const std::string &name)
+  {
+    auto v = options.find(name);
+    if (v != options.end())
+      return std::get<bool>(v->second);
+    else
+      return false;
+  }
+
+  inline bool HasOption(const ConfigOptions &options, const std::string &name)
+  {
+    auto v = options.find(name);
+    return v != options.end();
+  }
+
+  inline auto ConvertOption(const std::string &s, const ConfigOption &def)
+  {
+    ConfigOption option;
+    visit(overloaded {[&option, &s](const std::string &) {
+                        if (s.empty())
+                          option = std::monostate();
+                        else
+                          option = s;
+                      },
+                      [&option, &s](const int &) { option = stoi(s); },
+                      [&option, &s](const Milliseconds &) { option = Milliseconds {stoi(s)}; },
+                      [&option, &s](const Seconds &) { option = Seconds {stoi(s)}; },
+                      [&option, &s](const double &) { option = stod(s); },
+                      [&option, &s](const bool &) { option = s == "yes" || s == "true"; },
+                      [](const auto &) {}},
+          def);
+    return option;
+  }
+
+  inline int64_t ConvertFileSize(const ConfigOptions &options, const std::string &name,
+                                 int64_t size = 0)
+  {
+    using namespace std;
+    using boost::regex;
+    using boost::smatch;
+
+    auto value = GetOption<string>(options, name);
+    if (value)
+    {
+      static const regex pat("([0-9]+)([GgMmKkBb]*)");
+      smatch match;
+      string v = *value;
+      if (regex_match(v, match, pat))
+      {
+        size = boost::lexical_cast<int64_t>(match[1]);
+        if (match[2].matched)
+        {
+          switch (match[2].str()[0])
+          {
+            case 'G':
+            case 'g':
+              size *= 1024;
+
+            case 'M':
+            case 'm':
+              size *= 1024;
+
+            case 'K':
+            case 'k':
+              size *= 1024;
+          }
+        }
+      }
+      else
+      {
+        std::stringstream msg;
+        msg << "Invalid value for " << name << ": " << *value << endl;
+        throw std::runtime_error(msg.str());
+      }
+    }
+
+    return size;
+  }
+
+  inline void AddOptions(const boost::property_tree::ptree &tree, ConfigOptions &options,
+                         const ConfigOptions &entries)
+  {
+    for (auto &e : entries)
+    {
+      auto val = tree.get_optional<std::string>(e.first);
+      if (val)
+      {
+        auto v = ConvertOption(*val, e.second);
+        if (v.index() != 0)
+          options.insert_or_assign(e.first, v);
+      }
+    }
+  }
+
+  inline void AddDefaultedOptions(const boost::property_tree::ptree &tree, ConfigOptions &options,
+                                  const ConfigOptions &entries)
+  {
+    for (auto &e : entries)
+    {
+      auto val = tree.get_optional<std::string>(e.first);
+      if (val)
+      {
+        auto v = ConvertOption(*val, e.second);
+        if (v.index() != 0)
+          options.insert_or_assign(e.first, v);
+      }
+      else if (options.find(e.first) == options.end())
+        options.insert_or_assign(e.first, e.second);
+    }
+  }
+
+  inline void GetOptions(const boost::property_tree::ptree &tree, ConfigOptions &options,
+                         const ConfigOptions &entries)
+  {
+    for (auto &e : entries)
+    {
+      if (!std::holds_alternative<std::string>(e.second) ||
+          !std::get<std::string>(e.second).empty())
+      {
+        options.emplace(e.first, e.second);
+      }
+    }
+    AddOptions(tree, options, entries);
+  }
+
+  inline std::string format(const Timestamp &ts)
+  {
+    using namespace std;
+    string time = date::format("%FT%T", date::floor<Microseconds>(ts));
+    auto pos = time.find_last_not_of("0");
+    if (pos != string::npos)
+    {
+      if (time[pos] != '.')
+        pos++;
+      time.erase(pos);
+    }
+    time.append("Z");
+    return time;
+  }
+
+  inline void capitalize(std::string::iterator start, std::string::iterator end)
+  {
+    using namespace std;
+
+    // Exceptions to the rule
+    const static std::unordered_map<std::string, std::string> exceptions = {
+        {"AC", "AC"}, {"DC", "DC"},   {"PH", "PH"},
+        {"IP", "IP"}, {"URI", "URI"}, {"MTCONNECT", "MTConnect"}};
+
+    const auto &w = exceptions.find(std::string(start, end));
+    if (w != exceptions.end())
+    {
+      copy(w->second.begin(), w->second.end(), start);
+    }
+    else
+    {
+      *start = ::toupper(*start);
+      start++;
+      transform(start, end, start, ::tolower);
+    }
+  }
+
+  inline std::string pascalize(const std::string &type, std::optional<std::string> &prefix)
+  {
+    using namespace std;
+    if (type.empty())
+      return "";
+
+    string camel;
+    auto colon = type.find(':');
+
+    if (colon != string::npos)
+    {
+      prefix = type.substr(0ul, colon);
+      camel = type.substr(colon + 1ul);
+    }
+    else
+      camel = type;
+
+    auto start = camel.begin();
+    decltype(start) end;
+
+    bool done;
+    do
+    {
+      end = find(start, camel.end(), '_');
+      capitalize(start, end);
+      done = end == camel.end();
+      if (!done)
+      {
+        camel.erase(end);
+        start = end;
+      }
+    } while (!done);
+
+    return camel;
+  }
+
+#ifdef _WINDOWS
+#include <io.h>
+  typedef long volatile AtomicInt;
+#else
+#ifdef MACOSX
+#include <libkern/OSAtomic.h>
+  typedef volatile long AtomicInt;
+#else
+  using AtomicInt = int;
+#endif
+#endif
+}  // namespace mtconnect