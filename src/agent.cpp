//
// Copyright Copyright 2009-2021, AMT – The Association For Manufacturing Technology (“AMT”)
// All rights reserved.
//
//    Licensed under the Apache License, Version 2.0 (the "License");
//    you may not use this file except in compliance with the License.
//    You may obtain a copy of the License at
//
//       http://www.apache.org/licenses/LICENSE-2.0
//
//    Unless required by applicable law or agreed to in writing, software
//    distributed under the License is distributed on an "AS IS" BASIS,
//    WITHOUT WARRANTIES OR CONDITIONS OF ANY KIND, either express or implied.
//    See the License for the specific language governing permissions and
//    limitations under the License.
//

#include "agent.hpp"

#include "assets/asset.hpp"
#include "assets/cutting_tool.hpp"
#include "assets/file_asset.hpp"
#include "device_model/agent_device.hpp"
#include "entity/xml_parser.hpp"
#include "http_server/file_cache.hpp"
#include "json_printer.hpp"
#include "observation/observation.hpp"
#include "xml_printer.hpp"
#include <sys/stat.h>

#include <dlib/config_reader.h>
#include <dlib/dir_nav.h>
#include <dlib/logger.h>
#include <dlib/misc_api.h>
#include <dlib/queue.h>
#include <dlib/tokenizer.h>

#include <algorithm>
#include <chrono>
#include <fcntl.h>
#include <functional>
#include <sstream>
#include <stdexcept>
#include <thread>

using namespace std;
using namespace mtconnect::observation;

namespace mtconnect
{
  using namespace device_model;
  using namespace data_item;

  static const string g_unavailable("UNAVAILABLE");
  static const string g_available("AVAILABLE");
  static dlib::logger g_logger("agent");

  // Agent public methods
  Agent::Agent(std::unique_ptr<http_server::Server> &server,
               std::unique_ptr<http_server::FileCache> &cache, const string &configXmlPath,
               int bufferSize, int maxAssets, const std::string &version, int checkpointFreq,
               bool pretty)
    : m_server(move(server)),
      m_fileCache(move(cache)),
      m_xmlParser(make_unique<XmlParser>()),
      m_circularBuffer(bufferSize, checkpointFreq),
      m_assetBuffer(maxAssets),
      m_version(version),
      m_configXmlPath(configXmlPath),
      m_logStreamData(false),
      m_pretty(pretty)
  {
    CuttingToolArchetype::registerAsset();
    CuttingTool::registerAsset();
    FileArchetypeAsset::registerAsset();
    FileAsset::registerAsset();

    // Create the Printers
    m_printers["xml"] = unique_ptr<Printer>(new XmlPrinter(version, m_pretty));
    m_printers["json"] = unique_ptr<Printer>(new JsonPrinter(version, m_pretty));

    // Unique id number for agent instance
    m_instanceId = getCurrentTimeInSec();
  }

  void Agent::initialize(pipeline::PipelineContextPtr context, const ConfigOptions &options)
  {
    m_loopback = std::make_unique<AgentLoopbackPipeline>(context);
    m_loopback->build(options);

    int major, minor;
    char c;
    stringstream vstr(m_version);
    vstr >> major >> c >> minor;
    if (major > 1 || (major == 1 && minor >= 7))
    {
      createAgentDevice();
    }
    loadXMLDeviceFile(m_configXmlPath);
    loadCachedProbe();

    createProbeRoutings();
    createCurrentRoutings();
    createSampleRoutings();
    createAssetRoutings();
    createPutObservationRoutings();
    createFileRoutings();

    m_server->setErrorFunction([this](const std::string &accepts, http_server::Response &response,
                                      const std::string &msg,
                                      const http_server::ResponseCode code) {
      auto printer = printerForAccepts(accepts);
      auto doc = printError(printer, "INVALID_REQUEST", msg);
      response.writeResponse(doc, printer->mimeType(), code);
    });

    m_initialized = true;
  }

  Agent::~Agent()
  {
    for (auto adp : m_adapters)
      delete adp;
    m_xmlParser.reset();
    m_agentDevice = nullptr;
    for (auto &i : m_devices)
      delete i;
    m_devices.clear();
  }

  void Agent::start()
  {
    try
    {
      // Start all the adapters
      for (const auto adapter : m_adapters)
        adapter->start();

      // Start the server. This blocks until the server stops.
      m_server->start();
    }
    catch (dlib::socket_error &e)
    {
      g_logger << LFATAL << "Cannot start server: " << e.what();
      std::exit(1);
    }
  }

  void Agent::stop()
  {
    // Stop all adapter threads...
    g_logger << LINFO << "Shutting down adapters";
    // Deletes adapter and waits for it to exit.
    for (const auto adapter : m_adapters)
      adapter->stop();

    g_logger << LINFO << "Shutting down server";
    m_server->stop();

    g_logger << LINFO << "Shutting down adapters";
    for (const auto adapter : m_adapters)
      delete adapter;

    m_adapters.clear();
    g_logger << LINFO << "Shutting down completed";
  }

  // ---------------------------------------
  // Agent Device
  // ---------------------------------------

  void Agent::createAgentDevice()
  {
    // Create the Agent Device
    m_agentDevice = new AgentDevice({{"name", "Agent"},
                                     {"uuid", "0b49a3a0-18ca-0139-8748-2cde48001122"},
                                     {"id", "agent_2cde48001122"},
                                     {"mtconnectVersion", "1.7"}});

    addDevice(m_agentDevice);
  }

  // ----------------------------------------------
  // Device management and Initialization
  // ----------------------------------------------

  void Agent::loadXMLDeviceFile(const std::string &configXmlPath)
  {
    try
    {
      // Load the configuration for the Agent
      auto devices = m_xmlParser->parseFile(configXmlPath,
                                            dynamic_cast<XmlPrinter *>(m_printers["xml"].get()));

      // Fir the DeviceAdded event for each device
      for (auto device : devices)
        addDevice(device);
    }
    catch (runtime_error &e)
    {
      g_logger << LFATAL << "Error loading xml configuration: " + configXmlPath;
      g_logger << LFATAL << "Error detail: " << e.what();
      cerr << e.what() << endl;
      throw e;
    }
    catch (exception &f)
    {
      g_logger << LFATAL << "Error loading xml configuration: " + configXmlPath;
      g_logger << LFATAL << "Error detail: " << f.what();
      cerr << f.what() << endl;
      throw f;
    }
  }

  void Agent::verifyDevice(Device *device)
  {
    auto xmlPrinter = dynamic_cast<XmlPrinter *>(m_printers["xml"].get());
    const auto &schemaVersion = xmlPrinter->getSchemaVersion();

    // Add the devices to the device map and create availability and
    // asset changed events if they don't exist
    // Make sure we have two device level data items:
    // 1. Availability
    // 2. AssetChanged
    if (!device->getAvailability())
    {
      // Create availability data item and add it to the device.
      entity::ErrorList errors;
      auto di = DataItem::make(
          {{"type", "AVAILABILITY"s}, {"id", device->getId() + "_avail"}, {"category", "EVENT"s}},
          errors);
      di->setComponent(*device);
      device->addDataItem(di);
      device->m_availabilityAdded = true;
    }

    int major, minor;
    char c;
    stringstream ss(schemaVersion);
    ss >> major >> c >> minor;
    if (!device->getAssetChanged() && (major > 1 || (major == 1 && minor >= 2)))
    {
      entity::ErrorList errors;
      // Create asset change data item and add it to the device.
      auto di = DataItem::make({{"type", "ASSET_CHANGED"s},
                                {"id", device->getId() + "_asset_chg"},
                                {"category", "EVENT"s}},
                               errors);
      di->setComponent(*device);
      device->addDataItem(di);
    }

    if (device->getAssetChanged() && (major > 1 || (major == 1 && minor >= 5)))
    {
      auto di = device->getAssetChanged();
      di->makeDiscrete();
    }

    if (!device->getAssetRemoved() && (major > 1 || (major == 1 && minor >= 3)))
    {
      // Create asset removed data item and add it to the device.
      entity::ErrorList errors;
      auto di = DataItem::make({{"type", "ASSET_REMOVED"},
                                {"id", device->getId() + "_asset_rem"},
                                {"category", "EVENT"}},
                               errors);
      di->setComponent(*device);
      device->addDataItem(di);
    }
  }

  void Agent::initializeDataItems(Device *device)
  {
    // Grab data from configuration
    string time = getCurrentTime(GMT_UV_SEC);

    // Initialize the id mapping for the devices and set all data items to UNAVAILABLE
    for (auto item : device->getDeviceDataItems())
    {
      auto d = item.second;
      if (m_dataItemMap.count(d->getId()) > 0)
      {
        if (m_dataItemMap[d->getId()] != d)
        {
          g_logger << LFATAL << "Duplicate DataItem id " << d->getId()
                   << " for device: " << device->getName() << " and data item name: " << d->getId();
          std::exit(1);
        }
      }
      else
      {
        // Check for single valued constrained data items.
        const string *value = &g_unavailable;
        if (d->isCondition())
          value = &g_unavailable;
        else if (d->getConstantValue())
          value = &d->getConstantValue().value();

        addToBuffer(d, *value);
        m_dataItemMap[d->getId()] = d;
      }
    }
  }

  // Add the a device from a configuration file
  void Agent::addDevice(Device *device)
  {
    // Check if device already exists
    auto old = m_deviceUuidMap.find(device->getUuid());
    if (old != m_deviceUuidMap.end())
    {
      // Update existing device
      g_logger << LFATAL << "Device " << device->getUuid() << " already exists. "
               << " Update not supported yet";
      std::exit(1);
    }
    else
    {
      // Check if we are already initialized. If so, the device will need to be
      // verified, additional data items added, and initial values set.
      if (!m_initialized)
      {
        m_devices.push_back(device);
        m_deviceNameMap[device->getName()] = device;
        m_deviceUuidMap[device->getUuid()] = device;

        device->resolveReferences();
        verifyDevice(device);
        initializeDataItems(device);

        // Check for single valued constrained data items.
        if (m_agentDevice && device != m_agentDevice)
        {
          auto d = m_agentDevice->getDeviceDataItem("device_added");
          addToBuffer(d, device->getUuid());
        }
      }
      else
        g_logger << LWARN << "Adding device " << device->getUuid()
                 << " after initialialization not supported yet";
    }
  }

  void Agent::deviceChanged(Device *device, const std::string &oldUuid, const std::string &oldName)
  {
    if (device->getUuid() != oldUuid)
    {
      if (m_agentDevice)
      {
        auto d = m_agentDevice->getDeviceDataItem("device_removed");
        addToBuffer(d, oldUuid);
      }
      m_deviceUuidMap.erase(oldUuid);
      m_deviceUuidMap[device->getUuid()] = device;
    }

    if (device->getName() != oldName)
    {
      m_deviceNameMap.erase(oldName);
      m_deviceNameMap[device->getName()] = device;
    }

    loadCachedProbe();

    if (m_agentDevice)
    {
      if (device->getUuid() != oldUuid)
      {
        auto d = m_agentDevice->getDeviceDataItem("device_added");
        addToBuffer(d, device->getUuid());
      }
      else
      {
        auto d = m_agentDevice->getDeviceDataItem("device_changed");
        addToBuffer(d, device->getUuid());
      }
    }
  }

  void Agent::loadCachedProbe()
  {
    // Reload the document for path resolution
    auto xmlPrinter = dynamic_cast<XmlPrinter *>(m_printers["xml"].get());
    m_xmlParser->loadDocument(xmlPrinter->printProbe(m_instanceId, m_circularBuffer.getBufferSize(),
                                                     getMaxAssets(), m_assetBuffer.getCount(),
                                                     m_circularBuffer.getSequence(), m_devices));
  }

  // -----------------------------------------------------------
  // Request Routing
  // -----------------------------------------------------------

  static inline void respond(http_server::Response &response, const Agent::RequestResult &res)
  {
    response.writeResponse(res.m_body, res.m_format, res.m_status);
  }

  void Agent::createFileRoutings()
  {
    using namespace http_server;
    auto handler = [&](const Routing::Request &request, Response &response) -> bool {
      auto f = m_fileCache->getFile(request.m_path);
      if (f)
      {
        response.writeResponse(f->m_buffer.get(), f->m_size, http_server::OK, f->m_mimeType);
      }
      return bool(f);
    };
    m_server->addRouting({"GET", regex("/.+"), handler});
  }

  void Agent::createProbeRoutings()
  {
    using namespace http_server;
    // Probe
    auto handler = [&](const Routing::Request &request, Response &response) -> bool {
      auto device = request.parameter<string>("device");

      if (device && !ends_with(request.m_path, string("probe")) &&
          findDeviceByUUIDorName(*device) == nullptr)
        return false;

      respond(response, probeRequest(acceptFormat(request.m_accepts), device));
      return true;
    };

    m_server->addRouting({"GET", "/probe", handler});
    m_server->addRouting({"GET", "/{device}/probe", handler});
    // Must be last
    m_server->addRouting({"GET", "/", handler});
    m_server->addRouting({"GET", "/{device}", handler});
  }

  void Agent::createAssetRoutings()
  {
    using namespace http_server;
    auto handler = [&](const Routing::Request &request, Response &response) -> bool {
      auto removed = *request.parameter<string>("removed") == "true";
      auto count = *request.parameter<int32_t>("count");
      respond(response,
              assetRequest(acceptFormat(request.m_accepts), count, removed,
                           request.parameter<string>("type"), request.parameter<string>("device")));
      return true;
    };

    auto idHandler = [&](const Routing::Request &request, Response &response) -> bool {
      auto assets = request.parameter<string>("assets");
      if (assets)
      {
        list<string> ids;
        stringstream str(*assets);
        string id;
        while (getline(str, id, ';'))
          ids.emplace_back(id);
        respond(response, assetIdsRequest(acceptFormat(request.m_accepts), ids));
      }
      else
      {
        auto printer = printerForAccepts(request.m_accepts);
        response.writeResponse(printError(printer, "INVALID_REQUEST", "No assets given"),
                               printer->mimeType(), http_server::BAD_REQUEST);
      }
      return true;
    };

    string qp("type={string}&removed={string:false}&count={integer:100}&device={string}");
    m_server->addRouting({"GET", "/assets?" + qp, handler});
    m_server->addRouting({"GET", "/asset?" + qp, handler});
    m_server->addRouting({"GET", "/{device}/assets?" + qp, handler});
    m_server->addRouting({"GET", "/{device}/asset?" + qp, handler});

    m_server->addRouting({"GET", "/asset/{assets}", idHandler});
    m_server->addRouting({"GET", "/assets/{assets}", idHandler});

    if (m_server->isPutEnabled())
    {
      auto putHandler = [&](const Routing::Request &request, Response &response) -> bool {
        respond(response, putAssetRequest(acceptFormat(request.m_accepts), request.m_body,
                                          request.parameter<string>("type"),
                                          request.parameter<string>("device"),
                                          request.parameter<string>("uuid")));
        return true;
      };

      auto deleteHandler = [&](const Routing::Request &request, Response &response) -> bool {
        auto assets = request.parameter<string>("assets");
        if (assets)
        {
          list<string> ids;
          stringstream str(*assets);
          string id;
          while (getline(str, id, ';'))
            ids.emplace_back(id);
          respond(response, deleteAssetRequest(acceptFormat(request.m_accepts), ids));
        }
        else
        {
          respond(response, deleteAllAssetsRequest(acceptFormat(request.m_accepts),
                                                   request.parameter<string>("device"),
                                                   request.parameter<string>("type")));
        }
        return true;
      };

      for (const auto &t : list<string>{"PUT", "POST"})
      {
        m_server->addRouting({t, "/asset/{uuid}?device={string}&type={string}", putHandler});
        m_server->addRouting({t, "/asset?device={string}&type={string}", putHandler});
        m_server->addRouting({t, "/{device}/asset/{uuid}?type={string}", putHandler});
        m_server->addRouting({t, "/{device}/asset?type={string}", putHandler});
      }

      m_server->addRouting({"DELETE", "/assets?&device={string}&type={string}", deleteHandler});
      m_server->addRouting({"DELETE", "/asset?&device={string}&type={string}", deleteHandler});
      m_server->addRouting({"DELETE", "/assets/{assets}", deleteHandler});
      m_server->addRouting({"DELETE", "/asset/{assets}", deleteHandler});
      m_server->addRouting({"DELETE", "/{device}/assets?type={string}", deleteHandler});
      m_server->addRouting({"DELETE", "/{device}/asset?type={string}", deleteHandler});
    }
  }

  void Agent::createCurrentRoutings()
  {
    using namespace http_server;
    auto handler = [&](const Routing::Request &request, Response &response) -> bool {
      auto interval = request.parameter<int32_t>("interval");
      if (interval)
      {
        respond(response, streamCurrentRequest(response, acceptFormat(request.m_accepts), *interval,
                                               request.parameter<string>("device"),
                                               request.parameter<string>("path")));
      }
      else
      {
        respond(
            response,
            currentRequest(acceptFormat(request.m_accepts), request.parameter<string>("device"),
                           request.parameter<uint64_t>("at"), request.parameter<string>("path")));
      }
      return true;
    };

    string qp("path={string}&at={unsigned_integer}&interval={integer}");
    m_server->addRouting({"GET", "/current?" + qp, handler});
    m_server->addRouting({"GET", "/{device}/current?" + qp, handler});
  }

  void Agent::createSampleRoutings()
  {
    using namespace http_server;
    auto handler = [&](const Routing::Request &request, Response &response) -> bool {
      auto interval = request.parameter<int32_t>("interval");
      if (interval)
      {
        respond(response, streamSampleRequest(response, acceptFormat(request.m_accepts), *interval,
                                              *request.parameter<int32_t>("heartbeat"),
                                              *request.parameter<int32_t>("count"),
                                              request.parameter<string>("device"),
                                              request.parameter<uint64_t>("from"),
                                              request.parameter<string>("path")));
      }
      else
      {
        respond(
            response,
            sampleRequest(acceptFormat(request.m_accepts), *request.parameter<int32_t>("count"),
                          request.parameter<string>("device"), request.parameter<uint64_t>("from"),
                          request.parameter<uint64_t>("to"), request.parameter<string>("path")));
      }
      return true;
    };

    string qp(
        "path={string}&from={unsigned_integer}&"
        "interval={integer}&count={integer:100}&"
        "heartbeat={integer:10000}&to={unsigned_integer}");
    m_server->addRouting({"GET", "/sample?" + qp, handler});
    m_server->addRouting({"GET", "/{device}/sample?" + qp, handler});
  }

  void Agent::createPutObservationRoutings()
  {
    using namespace http_server;

    if (m_server->isPutEnabled())
    {
      auto handler = [&](const Routing::Request &request, Response &response) -> bool {
        if (!request.m_query.empty())
        {
          auto queries = request.m_query;
          auto ts = request.parameter<string>("time");
          if (ts)
            queries.erase("time");
          auto device = request.parameter<string>("device");

          respond(response,
                  putObservationRequest(acceptFormat(request.m_accepts), *device, queries, ts));
          return true;
        }
        else
        {
          return true;
        }
      };

<<<<<<< HEAD
      m_server->addRouting({"PUT", "/{device}", handler});
=======
      m_server->addRouting({"POST", "/{device}?time={string}", handler});
      m_server->addRouting({"PUT", "/{device}?time={string}", handler});
>>>>>>> e1a7f7d2
    }
  }

  // ----------------------------------------------------
  // Helper Methods
  // ----------------------------------------------------

  Device *Agent::getDeviceByName(const std::string &name) const
  {
    if (name.empty())
      return defaultDevice();

    auto devPos = m_deviceNameMap.find(name);
    if (devPos != m_deviceNameMap.end())
      return devPos->second;

    return nullptr;
  }

  Device *Agent::getDeviceByName(const std::string &name)
  {
    if (name.empty())
      return defaultDevice();

    auto devPos = m_deviceNameMap.find(name);
    if (devPos != m_deviceNameMap.end())
      return devPos->second;

    return nullptr;
  }

  Device *Agent::findDeviceByUUIDorName(const std::string &idOrName) const
  {
    if (idOrName.empty())
      return defaultDevice();

    auto di = m_deviceUuidMap.find(idOrName);
    if (di == m_deviceUuidMap.end())
    {
      di = m_deviceNameMap.find(idOrName);
      if (di != m_deviceNameMap.end())
        return di->second;
    }
    else
    {
      return di->second;
    }

    return nullptr;
  }

  const string Agent::acceptFormat(const std::string &accepts) const
  {
    std::stringstream list(accepts);
    std::string accept;
    while (std::getline(list, accept, ','))
    {
      for (const auto &p : m_printers)
      {
        if (ends_with(accept, p.first))
          return p.first;
      }
    }

    return "xml";
  }
  // ----------------------------------------------------
  // Adapter Methods
  // ----------------------------------------------------

  void Agent::addAdapter(adapter::Adapter *adapter, bool start)
  {
    m_adapters.emplace_back(adapter);

    if (start)
      adapter->start();

    if (m_agentDevice)
    {
      m_agentDevice->addAdapter(adapter);
      initializeDataItems(m_agentDevice);
      // Reload the document for path resolution
      if (m_initialized)
      {
        loadCachedProbe();
      }
    }
  }

  void AgentPipelineContract::deliverConnectStatus(entity::EntityPtr entity,
                                                   const StringList &devices, bool autoAvailable)
  {
    auto value = entity->getValue<string>();
    if (value == "CONNECTING")
    {
      m_agent->connecting(entity->get<string>("source"));
    }
    else if (value == "CONNECTED")
    {
      m_agent->connected(entity->get<string>("source"), devices, autoAvailable);
    }
    else if (value == "DISCONNECTED")
    {
      m_agent->disconnected(entity->get<string>("source"), devices, autoAvailable);
    }
    else
    {
      g_logger << LERROR << "Unexpected connection status received: " << value;
    }
  }

  void AgentPipelineContract::deliverCommand(entity::EntityPtr entity)
  {
    static auto pattern = regex("\\*[ ]*([^:]+):[ ]*(.+)");
    auto value = entity->getValue<string>();
    smatch match;

    if (std::regex_match(value, match, pattern))
    {
      auto device = entity->maybeGet<string>("device");
      auto command = match[1].str();
      auto param = match[2].str();
      auto source = entity->maybeGet<string>("source");

      if (!device || !source)
      {
        g_logger << LERROR << "Invalid command: " << command << ", device or source not specified";
      }
      else
      {
        g_logger << LDEBUG << "Processing command: " << command << ": " << value;
        m_agent->receiveCommand(*device, command, param, *source);
      }
    }
    else
    {
      g_logger << LWARN << "Cannot parse command: " << value;
    }
  }

  void Agent::connecting(const std::string &adapter)
  {
    if (m_agentDevice)
    {
      auto di = m_agentDevice->getConnectionStatus(adapter);
      addToBuffer(di, "LISTENING");
    }
  }

  // Add values for related data items UNAVAILABLE
  void Agent::disconnected(const std::string &adapter, const StringList &devices,
                           bool autoAvailable)
  {
    g_logger << LDEBUG << "Disconnected from adapter, setting all values to UNAVAILABLE";

    if (m_agentDevice)
    {
      auto di = m_agentDevice->getConnectionStatus(adapter);
      addToBuffer(di, "CLOSED");
    }

    for (auto &name : devices)
    {
      Device *device = findDeviceByUUIDorName(name);
      if (device == nullptr)
      {
        g_logger << LWARN << "Cannot find device " << name << " when adapter " << adapter
                 << "disconnected";
        continue;
      }

      const auto &dataItems = device->getDeviceDataItems();
      for (const auto &dataItemAssoc : dataItems)
      {
        auto dataItem = dataItemAssoc.second;
        if (dataItem && ((dataItem->getDataSource() && *dataItem->getDataSource() == adapter) ||
                         (autoAvailable && !dataItem->getDataSource() &&
                          dataItem->getType() == "AVAILABILITY")))
        {
          auto ptr = m_circularBuffer.getLatest().getEventPtr(dataItem->getId());

          if (ptr)
          {
            const string *value = nullptr;
            if (dataItem->getConstantValue())
              value = &dataItem->getConstantValue().value();
            else if (!ptr->isUnavailable())
              value = &g_unavailable;

            if (value)
              addToBuffer(dataItem, *value);
          }
        }
        else if (!dataItem)
          g_logger << LWARN << "No data Item for " << dataItemAssoc.first;
      }
    }
  }

  void Agent::connected(const std::string &adapter, const StringList &devices, bool autoAvailable)
  {
    if (m_agentDevice)
    {
      auto di = m_agentDevice->getConnectionStatus(adapter);
      addToBuffer(di, "ESTABLISHED");
    }

    if (!autoAvailable)
      return;

    for (auto &name : devices)
    {
      Device *device = findDeviceByUUIDorName(name);
      if (device == nullptr)
      {
        g_logger << LWARN << "Cannot find device " << name << " when adapter " << adapter
                 << "connected";
        continue;
      }
      g_logger << LDEBUG
               << "Connected to adapter, setting all Availability data items to AVAILABLE";

      if (auto avail = device->getAvailability())
      {
        g_logger << LDEBUG << "Adding availabilty event for " << device->getAvailability()->getId();
        addToBuffer(avail, g_available);
      }
      else
        g_logger << LDEBUG << "Cannot find availability for " << device->getName();
    }
  }

  // ----------------------------------------------------
  // Observation Add Method
  // ----------------------------------------------------

  SequenceNumber_t Agent::addToBuffer(ObservationPtr &observation)
  {
    std::lock_guard<CircularBuffer> lock(m_circularBuffer);

    auto dataItem = observation->getDataItem();
    if (!dataItem->isDiscrete())
    {
      if (!observation->isUnavailable() && dataItem->isDataSet() &&
          !m_circularBuffer.getLatest().dataSetDifference(observation))
      {
        return 0;
      }
    }

    auto seqNum = m_circularBuffer.addToBuffer(observation);
    dataItem->signalObservers(seqNum);
    return seqNum;
  }

  SequenceNumber_t Agent::addToBuffer(DataItemPtr dataItem, entity::Properties props,
                                      std::optional<Timestamp> timestamp)
  {
    entity::ErrorList errors;

    Timestamp ts = timestamp ? *timestamp : chrono::system_clock::now();
    auto observation = observation::Observation::make(dataItem, props, ts, errors);
    if (observation && errors.empty())
    {
      auto res = m_loopback->run(observation);
      if (auto obs = dynamic_pointer_cast<Observation>(res))
      {
        return obs->getSequence();
      }
    }
    else
    {
      g_logger << LERROR << "Cannot add observation: ";
      for (auto &e : errors)
      {
        g_logger << LERROR << "Cannot add observation: " << e->what();
      }
    }

    return 0;
  }

  SequenceNumber_t Agent::addToBuffer(DataItemPtr dataItem, const std::string &value,
                                      std::optional<Timestamp> timestamp)
  {
    if (dataItem->isCondition())
      return addToBuffer(dataItem, {{"level", value}}, timestamp);
    else
      return addToBuffer(dataItem, {{"VALUE", value}}, timestamp);
  }

  // ----------------------------------------------------
  // Asset CRUD Methods
  // ----------------------------------------------------
  void Agent::addAsset(AssetPtr asset)
  {
    Device *device = nullptr;
    auto uuid = asset->getDeviceUuid();
    if (uuid)
      device = findDeviceByUUIDorName(*uuid);
    else
      device = defaultDevice();

    if (asset->getDeviceUuid() && *asset->getDeviceUuid() != device->getUuid())
    {
      asset->setProperty("deviceUuid", device->getUuid());
    }

    string aid = asset->getAssetId();
    if (aid[0] == '@')
    {
      if (aid.empty())
        aid = asset->getAssetId();
      aid.erase(0, 1);
      aid.insert(0, device->getUuid());
    }
    if (aid != asset->getAssetId())
    {
      asset->setAssetId(aid);
    }

    auto old = m_assetBuffer.addAsset(asset);
    auto cdi = asset->isRemoved() ? device->getAssetRemoved() : device->getAssetChanged();
    if (cdi)
      addToBuffer(cdi, {{"assetType", asset->getType()}, {"VALUE", asset->getAssetId()}},
                  asset->getTimestamp());
    else
      g_logger << LERROR << "Cannot find data item for asset removed or changed. Schema Version: "
               << m_version;
  }

  AssetPtr Agent::addAsset(Device *device, const std::string &document,
                           const std::optional<std::string> &id,
                           const std::optional<std::string> &type,
                           const std::optional<std::string> &time, entity::ErrorList &errors)
  {
    // Parse the asset
    auto entity = entity::XmlParser::parse(Asset::getRoot(), document, "1.7", errors);
    if (!entity)
    {
      g_logger << LWARN << "Asset could not be parsed";
      g_logger << LWARN << document;
      for (auto &e : errors)
        g_logger << LWARN << e->what();
      return nullptr;
    }

    auto asset = dynamic_pointer_cast<Asset>(entity);

    if (type && asset->getType() != *type)
    {
      stringstream msg;
      msg << "Asset types do not match: "
          << "Parsed type: " << asset->getType() << " does not match " << *type;
      g_logger << LWARN << msg.str();
      g_logger << LWARN << document;
      errors.emplace_back(make_unique<entity::EntityError>(msg.str()));
      return asset;
    }

    if (id)
      asset->setAssetId(*id);

    if (time)
      asset->setProperty("timestamp", *time);

    auto ad = asset->getDeviceUuid();
    if (!ad)
      asset->setProperty("deviceUuid", device->getUuid());

    addAsset(asset);

    return asset;
  }

  bool Agent::removeAsset(Device *device, const std::string &id,
                          const optional<Timestamp> inputTime)
  {
    auto asset = m_assetBuffer.removeAsset(id, inputTime);
    if (asset)
    {
      if (device == nullptr && asset->getDeviceUuid())
      {
        auto dp = m_deviceUuidMap.find(*asset->getDeviceUuid());
        if (dp != m_deviceUuidMap.end())
          device = dp->second;
      }
      if (device == nullptr)
        device = defaultDevice();

      addToBuffer(device->getAssetRemoved(), {{"assetType", asset->getType()}, {"VALUE", id}},
                  asset->getTimestamp());

      // Check if the asset changed id is the same as this asset.
      auto ptr = m_circularBuffer.getLatest().getEventPtr(device->getAssetChanged()->getId());
      if (ptr && ptr->getValue<string>() == id)
      {
        addToBuffer(device->getAssetChanged(),
                    {{"assetType", asset->getType()}, {"VALUE", "UNAVAILABLE"s}});
      }
    }

    return true;
  }

  bool Agent::removeAllAssets(const std::optional<std::string> device, const optional<string> type,
                              const optional<Timestamp> inputTime, AssetList &list)
  {
    std::lock_guard<AssetBuffer> lock(m_assetBuffer);
    getAssets(nullptr, numeric_limits<int32_t>().max() - 1, false, type, device, list);
    Device *dev{nullptr};
    if (device)
      dev = findDeviceByUUIDorName(*device);
    for (auto a : list)
    {
      removeAsset(dev, a->getAssetId(), inputTime);
    }

    return true;
  }

  // -----------------------------------------------
  // Validation methods
  // -----------------------------------------------

  template <typename T>
  void Agent::checkRange(const Printer *printer, const T value, const T min, const T max,
                         const string &param, bool notZero) const
  {
    using namespace http_server;
    if (value <= min)
    {
      stringstream str;
      str << '\'' << param << '\'' << " must be greater than " << min;
      throw RequestError(str.str().c_str(), printError(printer, "OUT_OF_RANGE", str.str()),
                         printer->mimeType(), BAD_REQUEST);
    }
    if (value >= max)
    {
      stringstream str;
      str << '\'' << param << '\'' << " must be less than " << max;
      throw RequestError(str.str().c_str(), printError(printer, "OUT_OF_RANGE", str.str()),
                         printer->mimeType(), BAD_REQUEST);
    }
    if (notZero && value == 0)
    {
      stringstream str;
      str << '\'' << param << '\'' << " must not be zero(0)";
      throw RequestError(str.str().c_str(), printError(printer, "OUT_OF_RANGE", str.str()),
                         printer->mimeType(), BAD_REQUEST);
    }
  }

  void Agent::checkPath(const Printer *printer, const std::optional<std::string> &path,
                        const Device *device, FilterSet &filter) const
  {
    using namespace http_server;
    try
    {
      auto pd = devicesAndPath(path, device);
      m_xmlParser->getDataItems(filter, pd);
    }
    catch (exception &e)
    {
      throw RequestError(e.what(), printError(printer, "INVALID_XPATH", e.what()),
                         printer->mimeType(), BAD_REQUEST);
    }

    if (filter.empty())
    {
      string msg = "The path could not be parsed. Invalid syntax: " + *path;
      throw RequestError(msg.c_str(), printError(printer, "INVALID_XPATH", msg),
                         printer->mimeType(), BAD_REQUEST);
    }
  }

  Device *Agent::checkDevice(const Printer *printer, const std::string &uuid) const
  {
    using namespace http_server;
    auto dev = findDeviceByUUIDorName(uuid);
    if (!dev)
    {
      string msg("Could not find the device '" + uuid + "'");
      throw RequestError(msg.c_str(), printError(printer, "NO_DEVICE", msg), printer->mimeType(),
                         NOT_FOUND);
    }

    return dev;
  }

  string Agent::devicesAndPath(const std::optional<string> &path, const Device *device) const
  {
    string dataPath;

    if (device != nullptr)
    {
      string prefix;
      if (device->getClass() == "Agent")
        prefix = "//Devices/Agent";
      else
        prefix = "//Devices/Device[@uuid=\"" + device->getUuid() + "\"]";

      if (path)
      {
        stringstream parse(*path);
        string token;

        // Prefix path (i.e. "path1|path2" => "{prefix}path1|{prefix}path2")
        while (getline(parse, token, '|'))
          dataPath += prefix + token + "|";

        dataPath.erase(dataPath.length() - 1);
      }
      else
      {
        dataPath = prefix;
      }
    }
    else
    {
      dataPath = path ? *path : "//Devices/Device";
    }

    return dataPath;
  }

  // -------------------------------------------
  // ReST API Requests
  // -------------------------------------------

  Agent::RequestResult Agent::probeRequest(const std::string &format,
                                           const std::optional<std::string> &device)
  {
    list<Device *> deviceList;
    auto printer = getPrinter(format);

    if (device)
    {
      auto dev = checkDevice(printer, *device);
      deviceList.emplace_back(dev);
    }
    else
    {
      deviceList = m_devices;
    }

    auto counts = m_assetBuffer.getCountsByType();
    return {printer->printProbe(m_instanceId, m_circularBuffer.getBufferSize(),
                                m_circularBuffer.getSequence(), getMaxAssets(),
                                m_assetBuffer.getCount(), deviceList, &counts),
            http_server::OK, printer->mimeType()};
  }

  Agent::RequestResult Agent::currentRequest(const std::string &format,
                                             const std::optional<std::string> &device,
                                             const std::optional<SequenceNumber_t> &at,
                                             const std::optional<std::string> &path)
  {
    using namespace http_server;
    auto printer = getPrinter(format);
    Device *dev{nullptr};
    if (device)
    {
      dev = checkDevice(printer, *device);
    }
    FilterSetOpt filter;
    if (path || device)
    {
      filter = make_optional<FilterSet>();
      checkPath(printer, path, dev, *filter);
    }

    // Check if there is a frequency to stream data or not
    return {fetchCurrentData(printer, filter, at), OK, printer->mimeType()};
  }

  Agent::RequestResult Agent::sampleRequest(const std::string &format, const int count,
                                            const std::optional<std::string> &device,
                                            const std::optional<SequenceNumber_t> &from,
                                            const std::optional<SequenceNumber_t> &to,
                                            const std::optional<std::string> &path)
  {
    using namespace http_server;
    auto printer = getPrinter(format);
    Device *dev{nullptr};
    if (device)
    {
      dev = checkDevice(printer, *device);
    }
    FilterSetOpt filter;
    if (path || device)
    {
      filter = make_optional<FilterSet>();
      checkPath(printer, path, dev, *filter);
    }

    // Check if there is a frequency to stream data or not
    SequenceNumber_t end;
    bool endOfBuffer;

    return {fetchSampleData(printer, filter, count, from, to, end, endOfBuffer), OK,
            printer->mimeType()};
  }

  Agent::RequestResult Agent::streamSampleRequest(http_server::Response &response,
                                                  const std::string &format, const int interval,
                                                  const int heartbeatIn, const int count,
                                                  const std::optional<std::string> &device,
                                                  const std::optional<SequenceNumber_t> &from,
                                                  const std::optional<std::string> &path)
  {
    using namespace http_server;

    auto printer = getPrinter(format);
    checkRange(printer, interval, -1, numeric_limits<int>().max(), "interval");
    checkRange(printer, heartbeatIn, 1, numeric_limits<int>().max(), "heartbeat");
    Device *dev{nullptr};
    if (device)
    {
      dev = checkDevice(printer, *device);
    }

    std::chrono::milliseconds heartbeat(heartbeatIn);

    FilterSet filter;
    checkPath(printer, path, dev, filter);

    ofstream log;
    if (m_logStreamData)
    {
      string filename = "Stream_" + getCurrentTime(LOCAL) + "_" +
                        to_string((uint64_t)dlib::get_thread_id()) + ".log";
      log.open(filename.c_str());
    }

    // This object will automatically clean up all the observer from the
    // signalers in an exception proof manor.
    ChangeObserver observer;

    // Add observers
    for (const auto &item : filter)
      m_dataItemMap[item]->addObserver(&observer);

    chrono::milliseconds interMilli{interval};
    SequenceNumber_t start{0};
    SequenceNumber_t firstSeq = getFirstSequence();
    if (!from || *from < firstSeq)
      start = firstSeq;
    else
      start = *from;

    response.beginMultipartStream();

    try
    {
      while (response.good())
      {
        // Remember when we started this grab...
        auto last = chrono::system_clock::now();

        // Fetch sample data now resets the observer while holding the sequence
        // mutex to make sure that a new event will be recorded in the observer
        // when it returns.
        string content;
        uint64_t end(0ull);
        bool endOfBuffer = true;
        // Check if we're falling too far behind. If we are, generate an
        // MTConnectError and return.
        if (start < getFirstSequence())
        {
          g_logger << LWARN << "Client fell too far behind, disconnecting";
          throw logic_error("Client can't keep up with event stream, disconnecting");
        }

        // end and endOfBuffer are set during the fetch sample data while the
        // mutex is held. This removed the race to check if we are at the end of
        // the bufffer and setting the next start to the last sequence number
        // sent.
        content =
            fetchSampleData(printer, filter, count, start, nullopt, end, endOfBuffer, &observer);

        if (m_logStreamData)
          log << content << endl;

        response.writeMultipartChunk(content, printer->mimeType());
        // Wait for up to frequency ms for something to arrive... Don't wait if
        // we are not at the end of the buffer. Just put the next set after aInterval
        // has elapsed. Check also if in the intervening time between the last fetch
        // and now. If so, we just spin through and wait the next interval.

        // Even if we are at the end of the buffer, or within range. If we are filtering,
        // we will need to make sure we are not spinning when there are no valid events
        // to be reported. we will waste cycles spinning on the end of the buffer when
        // we should be in a heartbeat wait as well.
        if (!endOfBuffer)
        {
          // If we're not at the end of the buffer, move to the end of the previous set and
          // begin filtering from where we left off.
          start = end;

          // For replaying of events, we will stream as fast as we can with a 1ms sleep
          // to allow other threads to run.
          this_thread::sleep_for(1ms);
        }
        else
        {
          chrono::milliseconds delta;

          // Busy wait to make sure the signal was actually signaled. We have observed that
          // a signal can occur in rare conditions where there are multiple threads listening
          // on separate condition variables and this pops out too soon. This will make sure
          // observer was actually signaled and instead of throwing an error will wait again
          // for the remaining hartbeat interval.
          delta = chrono::duration_cast<chrono::milliseconds>(chrono::system_clock::now() - last);
          while (delta < heartbeat && observer.wait((heartbeat - delta).count()) &&
                 !observer.wasSignaled())
          {
            delta = chrono::duration_cast<chrono::milliseconds>(chrono::system_clock::now() - last);
          }

          {
            std::lock_guard<CircularBuffer> lock(m_circularBuffer);

            // Make sure the observer was signaled!
            if (!observer.wasSignaled())
            {
              // If nothing came out during the last wait, we may have still have advanced
              // the sequence number. We should reset the start to something closer to the
              // current sequence. If we lock the sequence lock, we can check if the observer
              // was signaled between the time the wait timed out and the mutex was locked.
              // Otherwise, nothing has arrived and we set to the next sequence number to
              // the next sequence number to be allocated and continue.
              start = m_circularBuffer.getSequence();
            }
            else
            {
              // Get the sequence # signaled in the observer when the earliest event arrived.
              // This will allow the next set of data to be pulled. Any later events will have
              // greater sequence numbers, so this should not cause a problem. Also, signaled
              // sequence numbers can only decrease, never increase.
              start = observer.getSequence();
            }
          }

          // Now wait the remainder if we triggered before the timer was up.
          delta = chrono::duration_cast<chrono::milliseconds>(chrono::system_clock::now() - last);
          if (delta < interMilli)
          {
            // Sleep the remainder
            this_thread::sleep_for(interMilli - delta);
          }
        }
      }
    }
    catch (RequestError &aError)
    {
      g_logger << LINFO << "Caught a parameter error.";
      if (response.good())
      {
        response.writeMultipartChunk(printError(printer, "BAD_REQUEST", aError.m_body),
                                     printer->mimeType());
      }
    }
    catch (std::exception &e)
    {
      g_logger << LWARN << "Error occurred during streaming data";
      if (response.good())
      {
        response.writeMultipartChunk(printError(printer, "INTERNAL_ERROR", e.what()),
                                     printer->mimeType());
      }
    }
    catch (...)
    {
      g_logger << LWARN << "Error occurred during streaming data";
      if (response.good())
      {
        response.writeMultipartChunk(
            printError(printer, "INTERNAL_ERROR", "Unknown error occurred during streaming"),
            printer->mimeType());
      }
    }

    response.setBad();

    return {"", http_server::OK, ""};
  }

  Agent::RequestResult Agent::streamCurrentRequest(http_server::Response &response,
                                                   const std::string &format, const int interval,
                                                   const std::optional<std::string> &device,
                                                   const std::optional<std::string> &path)
  {
    auto printer = getPrinter(format);
    checkRange(printer, interval, 0, numeric_limits<int>().max(), "interval");
    Device *dev{nullptr};
    if (device)
    {
      dev = checkDevice(printer, *device);
    }
    FilterSetOpt filter;
    if (path || device)
    {
      filter = make_optional<FilterSet>();
      checkPath(printer, path, dev, *filter);
    }

    response.beginMultipartStream();
    chrono::milliseconds interMilli{interval};

    while (response.good())
    {
      response.writeMultipartChunk(fetchCurrentData(printer, filter, nullopt), printer->mimeType());

      this_thread::sleep_for(interMilli);
    }

    response.setBad();

    return {"", http_server::OK, ""};
  }

  Agent::RequestResult Agent::assetRequest(const std::string &format, const int32_t count,
                                           const bool removed,
                                           const std::optional<std::string> &type,
                                           const std::optional<std::string> &device)
  {
    using namespace http_server;
    auto printer = getPrinter(format);
    AssetList list;
    getAssets(printer, count, removed, type, device, list);

    return {printer->printAssets(m_instanceId, m_assetBuffer.getMaxAssets(),
                                 m_assetBuffer.getCount(), list),
            OK, printer->mimeType()};
  }

  Agent::RequestResult Agent::assetIdsRequest(const std::string &format,
                                              const std::list<std::string> &ids)
  {
    using namespace http_server;
    auto printer = getPrinter(format);

    AssetList list;
    getAssets(printer, ids, list);

    return {printer->printAssets(m_instanceId, m_assetBuffer.getMaxAssets(),
                                 m_assetBuffer.getCount(), list),
            OK, printer->mimeType()};
  }

  Agent::RequestResult Agent::putAssetRequest(const std::string &format, const std::string &asset,
                                              const std::optional<std::string> &type,
                                              const std::optional<std::string> &device,
                                              const std::optional<std::string> &uuid)
  {
    using namespace http_server;
    auto printer = getPrinter(format);

    entity::ErrorList errors;
    auto dev = checkDevice(printer, *device);
    auto ap = addAsset(dev, asset, uuid, type, nullopt, errors);
    if (!ap || errors.size() > 0)
    {
      ProtoErrorList errorResp;
      if (!ap)
        errorResp.emplace_back("INVALID_REQUEST", "Could not parse Asset.");
      else
        errorResp.emplace_back("INVALID_REQUEST", "Asset parsed with errors.");
      for (auto &e : errors)
      {
        errorResp.emplace_back("INVALID_REQUEST", e->what());
      }
      return {printer->printErrors(m_instanceId, m_circularBuffer.getBufferSize(),
                                   m_circularBuffer.getSequence(), errorResp),
              http_server::BAD_REQUEST, printer->mimeType()};
    }

    AssetList list{ap};
    return {printer->printAssets(m_instanceId, m_circularBuffer.getBufferSize(),
                                 m_assetBuffer.getCount(), list),
            OK, printer->mimeType()};
  }

  Agent::RequestResult Agent::deleteAssetRequest(const std::string &format,
                                                 const std::list<std::string> &ids)
  {
    using namespace http_server;
    auto printer = getPrinter(format);

    std::lock_guard<AssetBuffer> lock(m_assetBuffer);

    AssetList list;
    getAssets(printer, ids, list);

    for (auto asset : list)
    {
      removeAsset(nullptr, asset->getAssetId());
    }

    return {printer->printAssets(m_instanceId, m_circularBuffer.getBufferSize(),
                                 m_assetBuffer.getCount(), list),
            OK, printer->mimeType()};
  }

  Agent::RequestResult Agent::deleteAllAssetsRequest(const std::string &format,
                                                     const std::optional<std::string> &device,
                                                     const std::optional<std::string> &type)
  {
    using namespace http_server;
    auto printer = getPrinter(format);

    AssetList list;
    removeAllAssets(device, type, nullopt, list);

    return {printer->printAssets(m_instanceId, m_circularBuffer.getBufferSize(),
                                 m_assetBuffer.getCount(), list),
            OK, printer->mimeType()};
  }

  Agent::RequestResult Agent::putObservationRequest(
      const std::string &format, const std::string &device,
      const http_server::Routing::QueryMap observations, const std::optional<std::string> &time)
  {
    using namespace http_server;

    Timestamp ts;
    if (time)
    {
      istringstream in(*time);
      in >> std::setw(6) >> date::parse("%FT%T", ts);
      if (!in.good())
      {
        ts = chrono::system_clock::now();
      }
    }
    else
    {
      ts = chrono::system_clock::now();
    }

    auto printer = getPrinter(format);
    auto dev = checkDevice(printer, device);

    ProtoErrorList errorResp;
    for (auto &qp : observations)
    {
      auto di = dev->getDeviceDataItem(qp.first);
      if (di == nullptr)
      {
        errorResp.emplace_back("BAD_REQUEST", "Cannot find data item: " + qp.first);
      }
      else
      {
        addToBuffer(di, qp.second, ts);
      }
    }

    if (errorResp.empty())
    {
      return {"<success/>", OK, "text/xml"};
    }
    else
    {
      return {printer->printErrors(m_instanceId, m_circularBuffer.getBufferSize(),
                                   m_circularBuffer.getSequence(), errorResp),
              NOT_FOUND, printer->mimeType()};
    }
  }

  void AgentPipelineContract::deliverAssetCommand(entity::EntityPtr command)
  {
    const std::string &cmd = command->getValue<string>();
    if (cmd == "RemoveAsset")
    {
      string id = command->get<string>("assetId");
      auto device = command->maybeGet<string>("device");
      Device *dev{nullptr};
      if (device)
        dev = m_agent->findDeviceByUUIDorName(*device);
      m_agent->removeAsset(dev, id);
    }
    else if (cmd == "RemoveAll")
    {
      string type = command->get<string>("type");
      auto device = command->maybeGet<string>("device");
      AssetList list;
      m_agent->removeAllAssets(device, type, nullopt, list);
    }
    else
    {
      g_logger << LERROR << "Invalid assent command: " << cmd;
    }
  }

  void Agent::receiveCommand(const std::string &deviceName, const std::string &command,
                             const std::string &value, const std::string &source)
  {
    Device *device{nullptr};
    device = findDeviceByUUIDorName(deviceName);

    std::string oldName, oldUuid;
    if (device)
    {
      oldName = device->getName();
      oldUuid = device->getUuid();
    }

    static std::unordered_map<string, function<void(Device *, const string &value)>> deviceCommands{
        {"uuid",
         [](Device *device, const string &uuid) {
           if (!device->m_preserveUuid)
             device->setUuid(uuid);
         }},
        {"manufacturer", mem_fn(&Device::setManufacturer)},
        {"station", mem_fn(&Device::setStation)},
        {"serialNumber", mem_fn(&Device::setSerialNumber)},
        {"description", mem_fn(&Device::setDescription)},
        {"nativeName", mem_fn(&Device::setNativeName)},
        {"calibration",
         [](Device *device, const string &value) {
           istringstream line(value);

           // Look for name|factor|offset triples
           string name, factor, offset;
           while (getline(line, name, '|') && getline(line, factor, '|') &&
                  getline(line, offset, '|'))
           {
             // Convert to a floating point number
             auto di = device->getDeviceDataItem(name);
             if (!di)
               g_logger << LWARN << "Cannot find data item to calibrate for " << name;
             else
             {
               double fact_value = strtod(factor.c_str(), nullptr);
               double off_value = strtod(offset.c_str(), nullptr);
               // di->setConversionFactor(fact_value, off_value);
             }
           }
         }},
    };

    static std::unordered_map<string, string> adapterDataItems{
        {"adapterVersion", "_adapter_software_version"},
        {"mtconnectVersion", "_mtconnect_version"},
    };

    auto action = deviceCommands.find(command);
    if (action == deviceCommands.end())
    {
      auto agentDi = adapterDataItems.find(command);
      if (agentDi == adapterDataItems.end())
      {
        g_logger << LWARN << "Unknown command '" << command << "' for device '" << deviceName;
      }
      else
      {
        auto id = source + agentDi->second;
        auto di = getDataItemForDevice("Agent", id);
        if (di)
          addToBuffer(di, value);
        else
        {
          g_logger << LWARN << "Cannot find data item for the Agent device when processing command "
                   << command << " with value " << value << " for adapter " << source;
        }
      }
    }
    else
    {
      action->second(device, value);
      deviceChanged(device, oldUuid, oldName);
    }
  }

  // -------------------------------------------
  // Error formatting
  // -------------------------------------------

  string Agent::printError(const Printer *printer, const string &errorCode,
                           const string &text) const
  {
    g_logger << LDEBUG << "Returning error " << errorCode << ": " << text;
    if (printer)
      return printer->printError(m_instanceId, m_circularBuffer.getBufferSize(),
                                 m_circularBuffer.getSequence(), errorCode, text);
    else
      return errorCode + ": " + text;
  }

  // -------------------------------------------
  // Data Collection and Formatting
  // -------------------------------------------

  string Agent::fetchCurrentData(const Printer *printer, const FilterSetOpt &filterSet,
                                 const optional<SequenceNumber_t> &at)
  {
    ObservationList observations;
    SequenceNumber_t firstSeq, seq;

    {
      std::lock_guard<CircularBuffer> lock(m_circularBuffer);

      firstSeq = getFirstSequence();
      seq = m_circularBuffer.getSequence();
      if (at)
      {
        checkRange(printer, *at, firstSeq - 1, seq, "at");

        auto check = m_circularBuffer.getCheckpointAt(*at, filterSet);
        check->getObservations(observations);
      }
      else
      {
        m_circularBuffer.getLatest().getObservations(observations, filterSet);
      }
    }

    return printer->printSample(m_instanceId, m_circularBuffer.getBufferSize(), seq, firstSeq,
                                seq - 1, observations);
  }

  string Agent::fetchSampleData(const Printer *printer, const FilterSetOpt &filterSet, int count,
                                const std::optional<SequenceNumber_t> &from,
                                const std::optional<SequenceNumber_t> &to, SequenceNumber_t &end,
                                bool &endOfBuffer, ChangeObserver *observer)
  {
    std::unique_ptr<ObservationList> observations;
    SequenceNumber_t firstSeq, lastSeq;

    {
      std::lock_guard<CircularBuffer> lock(m_circularBuffer);
      firstSeq = getFirstSequence();
      auto seq = m_circularBuffer.getSequence();
      lastSeq = seq - 1;
      int upperCountLimit = m_circularBuffer.getBufferSize() + 1;
      int lowerCountLimit = -upperCountLimit;

      if (from)
      {
        checkRange(printer, *from, firstSeq - 1, seq + 1, "from");
      }
      if (to)
      {
        auto lower = from ? *from : firstSeq;
        checkRange(printer, *to, lower, seq + 1, "to");
        lowerCountLimit = 0;
      }
      checkRange(printer, count, lowerCountLimit, upperCountLimit, "count", true);

      observations =
          m_circularBuffer.getObservations(count, filterSet, from, to, end, firstSeq, endOfBuffer);

      if (observer)
        observer->reset();
    }

    return printer->printSample(m_instanceId, m_circularBuffer.getBufferSize(), end, firstSeq,
                                lastSeq, *observations);
  }

  // -------- Asset Helpers -------

  void Agent::getAssets(const Printer *printer, const std::list<std::string> &ids, AssetList &list)
  {
    std::lock_guard<AssetBuffer> lock(m_assetBuffer);

    using namespace http_server;
    for (auto &id : ids)
    {
      auto asset = m_assetBuffer.getAsset(id);
      if (!asset)
      {
        string msg = "Cannot find asset for assetId: " + id;
        throw RequestError(msg.c_str(), printError(printer, "ASSET_NOT_FOUND", msg),
                           printer->mimeType(), NOT_FOUND);
      }
      list.emplace_back(asset);
    }
  }

  void Agent::getAssets(const Printer *printer, const int32_t count, const bool removed,
                        const std::optional<std::string> &type,
                        const std::optional<std::string> &device, AssetList &list)
  {
    if (printer)
      checkRange(printer, count, 1, std::numeric_limits<int32_t>().max(), "count");

    std::lock_guard<AssetBuffer> lock(m_assetBuffer);

    Device *dev{nullptr};
    if (device)
    {
      dev = checkDevice(printer, *device);
    }
    if (type)
    {
      auto iopt = m_assetBuffer.getAssetsForType(*type);
      if (iopt)
      {
        for (auto &ap : **iopt)
        {
          // Check if we need to filter
          if (removed || !ap.second->isRemoved())
          {
            if (!device ||
                (ap.second->getDeviceUuid() && dev->getUuid() == *ap.second->getDeviceUuid()))
            {
              list.emplace_back(ap.second);
            }

            if (list.size() >= count)
              break;
          }
        }
      }
    }
    else if (dev != nullptr)
    {
      auto iopt = m_assetBuffer.getAssetsForDevice(dev->getUuid());
      if (iopt)
      {
        for (auto &ap : **iopt)
        {
          if (removed || !ap.second->isRemoved())
          {
            list.emplace_back(ap.second);
            if (list.size() >= count)
              break;
          }
        }
      }
    }
    else
    {
      for (auto &ap : reverse(m_assetBuffer.getAssets()))
      {
        if (removed || !ap->isRemoved())
        {
          list.emplace_back(ap);
          if (list.size() >= count)
            break;
        }
      }
    }
  }

  // -------------------------------------------
  // End
  // -------------------------------------------
}  // namespace mtconnect<|MERGE_RESOLUTION|>--- conflicted
+++ resolved
@@ -603,12 +603,8 @@
         }
       };
 
-<<<<<<< HEAD
-      m_server->addRouting({"PUT", "/{device}", handler});
-=======
       m_server->addRouting({"POST", "/{device}?time={string}", handler});
       m_server->addRouting({"PUT", "/{device}?time={string}", handler});
->>>>>>> e1a7f7d2
     }
   }
 
