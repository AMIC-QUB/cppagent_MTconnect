--- conflicted
+++ resolved
@@ -34,11 +34,7 @@
     Device(const std::map<std::string, std::string> &attributes);
 
     ~Device() override;
-<<<<<<< HEAD
-    
-=======
 
->>>>>>> 644742c0
     // Add/get items to/from the device name to data item mapping
     void addDeviceDataItem(DataItem &dataItem);
     DataItem *getDeviceDataItem(const std::string &name);
