//
// Copyright Copyright 2009-2021, AMT – The Association For Manufacturing Technology (“AMT”)
// All rights reserved.
//
//    Licensed under the Apache License, Version 2.0 (the "License");
//    you may not use this file except in compliance with the License.
//    You may obtain a copy of the License at
//
//       http://www.apache.org/licenses/LICENSE-2.0
//
//    Unless required by applicable law or agreed to in writing, software
//    distributed under the License is distributed on an "AS IS" BASIS,
//    WITHOUT WARRANTIES OR CONDITIONS OF ANY KIND, either express or implied.
//    See the License for the specific language governing permissions and
//    limitations under the License.
//

#include "agent_config.hpp"

#include <boost/algorithm/string.hpp>
#include <boost/dll.hpp>
#include <boost/dll/import.hpp>
#include <boost/function.hpp>
#include <boost/log/attributes.hpp>
#include <boost/log/core.hpp>
#include <boost/log/expressions.hpp>
#include <boost/log/sinks/text_file_backend.hpp>
#include <boost/log/support/date_time.hpp>
#include <boost/log/trivial.hpp>
#include <boost/log/utility/setup/common_attributes.hpp>
#include <boost/log/utility/setup/console.hpp>
#include <boost/log/utility/setup/file.hpp>

#ifdef __APPLE__
#include <mach-o/dyld.h>
#endif

#include <algorithm>
#include <chrono>
#include <date/date.h>
#include <errno.h>
#include <filesystem>
#include <fstream>
#include <iostream>
#include <memory>
#include <sstream>
#include <stdexcept>
#include <stdio.h>
#include <sys/stat.h>
#include <vector>

#include "agent.hpp"
#include "configuration/config_options.hpp"
#include "device_model/device.hpp"
#include "sink/rest_sink/rest_service.hpp"
<<<<<<< HEAD
#include "sink/mqtt_sink/mqtt_service.hpp"
=======
#include "source/adapter/agent_adapter/agent_adapter.hpp"
#include "source/adapter/mqtt/mqtt_adapter.hpp"
#include "source/adapter/shdr/shdr_adapter.hpp"
>>>>>>> 020c3b4a
#include "version.h"
#include "xml_printer.hpp"

#ifdef WITH_PYTHON
#include "python/embedded.hpp"
#endif

#ifdef WITH_RUBY
#include "ruby/embedded.hpp"
#endif

// If Windows XP
#if defined(_WINDOWS)
#if WINVER < 0x0600
#include "shlwapi.h"
#define stat(P, B) (PathFileExists((const char *)P) ? 0 : -1)
#endif
#endif

#ifdef MACOSX
#include <mach-o/dyld.h>
#endif

#define _strfy(line) #line
#define strfy(line) _strfy(line)

using namespace std;
namespace fs = std::filesystem;
namespace pt = boost::property_tree;
namespace logr = boost::log;
namespace dll = boost::dll;
namespace asio = boost::asio;

BOOST_LOG_ATTRIBUTE_KEYWORD(named_scope, "Scope", logr::attributes::named_scope::value_type);
BOOST_LOG_ATTRIBUTE_KEYWORD(utc_timestamp, "Timestamp", logr::attributes::utc_clock::value_type);

namespace mtconnect::configuration {
  boost::log::trivial::logger_type *gAgentLogger = nullptr;

  AgentConfiguration::AgentConfiguration()
  {
    NAMED_SCOPE("AgentConfiguration::AgentConfiguration");
    using namespace source;

    bool success = false;

<<<<<<< HEAD
      sink::mqtt_sink::MqttService::registerFactory(m_sinkFactory);
      sink::rest_sink::RestService::registerFactory(m_sinkFactory);
      adapter::shdr::ShdrAdapter::registerFactory(m_sourceFactory);
      adapter::mqtt_adapter::MqttAdapter::registerFactory(m_sourceFactory);
=======
    sink::rest_sink::RestService::registerFactory(m_sinkFactory);
    adapter::shdr::ShdrAdapter::registerFactory(m_sourceFactory);
    adapter::mqtt_adapter::MqttAdapter::registerFactory(m_sourceFactory);
    adapter::agent_adapter::AgentAdapter::registerFactory(m_sourceFactory);
>>>>>>> 020c3b4a

#if _WINDOWS
    char execPath[MAX_PATH];
    memset(execPath, 0, MAX_PATH);
    success = GetModuleFileName(nullptr, execPath, MAX_PATH) > 0;
#else
#ifdef __linux__
    char execPath[PATH_MAX];
    memset(execPath, 0, PATH_MAX);
    success = readlink("/proc/self/exe", execPath, PATH_MAX) >= 0;
#else
#ifdef __APPLE__
    char execPath[PATH_MAX];
    uint32_t size = PATH_MAX;
    success = !_NSGetExecutablePath(execPath, &size);
#else
    success = false;
#endif
#endif
#endif

    m_working = fs::current_path();
    cout << "Configuration search path: " << m_working;
    if (success)
    {
      fs::path ep(execPath);
      m_exePath = ep.parent_path();
      cout << " and " << m_exePath;
    }
    cout << endl;
  }

  void AgentConfiguration::initialize(const boost::program_options::variables_map &options)
  {
    NAMED_SCOPE("AgentConfiguration::initialize");

    string configFile = "agent.cfg";
    if (options.count("config-file") > 0)
    {
      auto cfg = options["config-file"].as<boost::optional<string>>();
      if (cfg)
        configFile = *cfg;
    }

    try
    {
      list<fs::path> paths {m_working / configFile, m_exePath / configFile};
      for (auto path : paths)
      {
        // Check first if the file is in the current working directory...
        if (fs::exists(path))
        {
          LOG(info) << "Loading configuration from: " << path;
          cerr << "Loading configuration from:" << path;

          m_configFile = fs::absolute(path);
          ifstream file(m_configFile.c_str());
          std::stringstream buffer;
          buffer << file.rdbuf();

          loadConfig(buffer.str());

          return;
        }
        else
        {
          LOG(info) << "Cannot find config file:" << path << ", keep searching";
          cerr << "Cannot find config file:" << path << ", keep searching";
        }
      }

      LOG(fatal) << "Agent failed to load: Cannot find configuration file: '" << configFile;
      cerr << "Agent failed to load: Cannot find configuration file: '" << configFile << std::endl;
      usage(1);
    }
    catch (std::exception &e)
    {
      LOG(fatal) << "Agent failed to load: " << e.what() << " from " << m_configFile;
      cerr << "Agent failed to load: " << e.what() << " from " << m_configFile << std::endl;
      usage(1);
    }
  }

  AgentConfiguration::~AgentConfiguration()
  {
    stop();

    logr::core::get()->remove_all_sinks();
    m_pipelineContext.reset();
    m_adapterHandler.reset();
    m_agent.reset();

    m_sinkFactory.clear();
    m_sourceFactory.clear();
    m_initializers.clear();

    if (m_sink)
      m_sink.reset();
  }

#ifdef _WINDOWS
  static time_t GetFileModificationTime(const string &file)
  {
    FILETIME createTime, accessTime, writeTime = {0, 0};
    auto handle =
        CreateFile(file.c_str(), GENERIC_READ, FILE_SHARE_READ, NULL, OPEN_EXISTING, 0, NULL);
    if (handle == INVALID_HANDLE_VALUE)
    {
      LOG(warning) << "Could not find file: " << file;
      return 0;
    }
    if (!GetFileTime(handle, &createTime, &accessTime, &writeTime))
    {
      LOG(warning) << "GetFileTime failed for: " << file;
      writeTime = {0, 0};
    }
    CloseHandle(handle);

    uint64_t windowsFileTime = (writeTime.dwLowDateTime | uint64_t(writeTime.dwHighDateTime) << 32);

    return windowsFileTime / 10000000ull - 11644473600ull;
  }
#else
  static time_t GetFileModificationTime(const string &file)
  {
    struct stat buf = {0};
    if (stat(file.c_str(), &buf) != 0)
    {
      LOG(warning) << "Cannot stat file (" << errno << "): " << file;
      perror("Cannot stat file");
      return 0;
    }

    return buf.st_mtime;
  }
#endif

  void AgentConfiguration::monitorThread()
  {
    NAMED_SCOPE("AgentConfiguration::monitorThread");

    time_t devices_at_start = 0, cfg_at_start = 0;

    LOG(debug) << "Monitoring files: " << m_configFile << " and " << m_devicesFile
               << ", will warm start if they change.";

    if ((cfg_at_start = GetFileModificationTime(m_configFile.string())) == 0)
    {
      LOG(warning) << "Cannot stat config file: " << m_configFile << ", exiting monitor";
      return;
    }
    if ((devices_at_start = GetFileModificationTime(m_devicesFile)) == 0)
    {
      LOG(warning) << "Cannot stat devices file: " << m_devicesFile << ", exiting monitor";
      return;
    }

    LOG(trace) << "Configuration start time: " << cfg_at_start;
    LOG(trace) << "Device start time: " << devices_at_start;

    bool changed = false;

    // Check every 10 seconds
    do
    {
      this_thread::sleep_for(10ms);

      time_t devices = 0, cfg = 0;
      bool check = true;

      if ((cfg = GetFileModificationTime(m_configFile.string())) == 0)
      {
        LOG(warning) << "Cannot stat config file: " << m_configFile << ", retrying in 10 seconds";
        check = false;
      }

      if ((devices = GetFileModificationTime(m_devicesFile)) == 0)
      {
        LOG(warning) << "Cannot stat devices file: " << m_devicesFile << ", retrying in 10 seconds";
        check = false;
      }

      LOG(trace) << "Configuration times: " << cfg_at_start << " -- " << cfg;
      LOG(trace) << "Device times: " << devices_at_start << " -- " << devices;

      // Check if the files have changed.
      if (check && (cfg_at_start != cfg || devices_at_start != devices))
      {
        time_t now = time(nullptr);
        LOG(warning) << "Detected change in configuration files. Will reload when youngest file "
                        "is at least "
                     << m_minimumConfigReloadAge << " seconds old";
        LOG(warning) << "    Devices.xml file modified " << (now - devices) << " seconds ago";
        LOG(warning) << "    ...cfg file modified " << (now - cfg) << " seconds ago";

        changed =
            (now - cfg) > m_minimumConfigReloadAge && (now - devices) > m_minimumConfigReloadAge;
      }
    } while (!changed);  // && m_agent->is_running());

    // Restart agent if changed...
    // stop agent and signal to warm start
    if (!m_context.stopped() && changed)
    {
      LOG(warning)
          << "Monitor thread has detected change in configuration files, restarting agent.";

      m_restart = true;
      m_agent->stop();
      m_agent.reset();

      LOG(warning) << "Monitor agent has completed shutdown, reinitializing agent.";

      // Re initialize
      boost::program_options::variables_map options;
      boost::program_options::variable_value value(boost::optional<string>(m_configFile.string()),
                                                   false);
      options.insert(make_pair("config-file"s, value));
      initialize(options);
    }
    LOG(debug) << "Monitor thread is exiting";
  }

  void AgentConfiguration::start()
  {
    do
    {
      m_restart = false;
      if (m_monitorFiles)
      {
        // Start the file monitor to check for changes to cfg or devices.
        LOG(debug) << "Waiting for monitor thread to exit to restart agent";
        // mon = std::make_unique<>(
        // make_mfp(*this, &AgentConfiguration::monitorThread));
      }

      m_agent->start();

      for (int i = 0; i < m_workerThreadCount; i++)
      {
        m_workers.emplace_back(std::thread([this]() { m_context.run(); }));
      }
      for (auto &w : m_workers)
      {
        w.join();
      }

      if (m_restart && m_monitorFiles)
      {
        // Will destruct and wait to re-initialize.
        LOG(debug) << "Waiting for monitor thread to exit to restart agent";
        // mon.reset(nullptr);
        LOG(debug) << "Monitor has exited";
      }
    } while (m_restart);
  }

  void AgentConfiguration::stop()
  {
    LOG(info) << "Agent stopping";
    m_restart = false;
    m_agent->stop();
    m_context.stop();
    LOG(info) << "Agent Configuration stopped";
  }

  DevicePtr AgentConfiguration::defaultDevice() { return m_agent->defaultDevice(); }

  void AgentConfiguration::setLoggingLevel(const logr::trivial::severity_level level)
  {
    using namespace logr::trivial;
    m_logLevel = level;
    logr::core::get()->set_filter(severity >= level);
  }

  static logr::trivial::severity_level StringToLogLevel(const std::string &level)
  {
    using namespace logr::trivial;
    string_view lev(level.c_str());
    if (lev[0] == 'L' || lev[0] == 'l')
      lev.remove_prefix(1);

    struct compare
    {
      bool operator()(const string_view &s1, const string_view &s2) const
      {
        return boost::ilexicographical_compare(s1, s2);
      }
    };

    static const map<string_view, severity_level, compare> levels = {
        {"ALL", severity_level::trace},       {"NONE", severity_level::fatal},
        {"TRACE", severity_level::trace},     {"DEBUG", severity_level::debug},
        {"INFO", severity_level::info},       {"WARN", severity_level::warning},
        {"WARNING", severity_level::warning}, {"ERROR", severity_level::error},
        {"FATAL", severity_level::fatal}};

    auto res = levels.find(lev);
    if (res == levels.end())
      return severity_level::info;
    else
      return res->second;
  }

  logr::trivial::severity_level AgentConfiguration::setLoggingLevel(const string &level)
  {
    logr::trivial::severity_level l = StringToLogLevel(level);
    setLoggingLevel(l);
    return l;
  }

  void AgentConfiguration::configureLogger(const ptree &config)
  {
    using namespace logr::trivial;
    namespace kw = boost::log::keywords;
    namespace expr = logr::expressions;

    m_sink.reset();

    //// Add the commonly used attributes; includes TimeStamp, ProcessID and ThreadID and others
    logr::add_common_attributes();
    logr::core::get()->add_global_attribute("Scope", logr::attributes::named_scope());
    logr::core::get()->add_global_attribute(logr::aux::default_attribute_names::thread_id(),
                                            logr::attributes::current_thread_id());
    logr::core::get()->add_global_attribute("Timestamp", logr::attributes::utc_clock());

    ptree empty;
    auto logger = config.get_child_optional("logger_config").value_or(empty);
    setLoggingLevel(severity_level::info);

    static const string defaultFileName {"agent.log"};
    static const string defaultArchivePattern("agent_%Y-%m-%d_%H-%M-%S_%N.log");

    ConfigOptions options;
    AddDefaultedOptions(logger, options,
                        {{"max_size", "10mb"s},
                         {"rotation_size", "2mb"s},
                         {"max_index", 9},
                         {"file_name", defaultFileName},
                         {"archive_pattern", defaultArchivePattern},
                         {"level", "info"s}});
    AddOptions(logger, options, {{"output", string()}});

    auto output = GetOption<string>(options, "output");
    auto level = setLoggingLevel(*GetOption<string>(options, "level"));

    gAgentLogger = m_logger = &::boost::log::trivial::logger::get();

    auto formatter =
        expr::stream << expr::format_date_time<boost::posix_time::ptime>("Timestamp",
                                                                         "%Y-%m-%dT%H:%M:%S.%fZ ")
                     << "("
                     << expr::attr<logr::attributes::current_thread_id::value_type>("ThreadID")
                     << ") [" << severity << "] " << named_scope << ": " << expr::smessage;

    if (m_isDebug || (output && (*output == "cout" || *output == "cerr")))
    {
      ostream *out;
      if (output && *output == "cerr")
        out = &std::cerr;
      else
        out = &std::cout;

      logr::add_console_log(*out, kw::format = formatter);

      if (m_isDebug && level >= severity_level::debug)
        setLoggingLevel(severity_level::debug);

      return;
    }

    auto archiveFileName = [](fs::path fileName) -> string {
      return fileName.stem().string() + "_%Y-%m-%d_%H-%M-%S_%N" + fileName.extension().string();
    };

    // Output is backward compatible with old logging format.
    if (output)
    {
      vector<string> parts;
      boost::split(parts, *output, boost::is_space());
      if (parts.size() > 0)
      {
        if (parts[0] == "file" && parts.size() > 1)
          options["file_name"] = parts[1];
        else
          options["file_name"] = parts[0];
        if (parts.size() > 2)
          options["archive_pattern"] = parts[2];
        else
        {
          options["archive_pattern"] = archiveFileName(get<string>(options["file_name"]));
        }
      }
    }

    m_maxLogFileSize = ConvertFileSize(options, "max_size", m_maxLogFileSize);
    m_logRotationSize = ConvertFileSize(options, "rotation_size", m_logRotationSize);
    int max_index = *GetOption<int>(options, "max_index");

    if (auto sched = GetOption<string>(options, "schedule"))
    {
      if (*sched == "DAILY")
        m_rotationLogInterval = 24;
      else if (*sched == "WEEKLY")
        m_rotationLogInterval = 168;
      else if (*sched != "NEVER")
        LOG(error) << "Invalid schedule value.";
    }

    // Get file names and patterns from the options.
    auto file_name = *GetOption<string>(options, "file_name");
    auto archive_pattern = *GetOption<string>(options, "archive_pattern");

    m_logArchivePattern = fs::path(archive_pattern);
    if (!m_logArchivePattern.has_filename())
    {
      m_logArchivePattern =
          m_logArchivePattern / archiveFileName(get<string>(options["file_name"]));
    }

    if (m_logArchivePattern.is_relative())
      m_logArchivePattern = fs::current_path() / m_logArchivePattern;

    // Get the log directory from the archive path.
    m_logDirectory = m_logArchivePattern.parent_path();

    // If the file name does not specify a log directory, use the
    // archive directory
    m_logFileName = fs::path(file_name);
    if (!m_logFileName.has_parent_path())
      m_logFileName = m_logDirectory / m_logFileName;
    else if (m_logFileName.is_relative())
      m_logFileName = fs::current_path() / m_logFileName;

    boost::shared_ptr<logr::core> core = logr::core::get();

    // Create a text file sink
    m_sink = boost::make_shared<text_sink>(
        kw::file_name = m_logFileName, kw::target_file_name = m_logArchivePattern.filename(),
        kw::auto_flush = true, kw::rotation_size = m_logRotationSize,
        kw::open_mode = ios_base::out | ios_base::app, kw::format = formatter);

    // Set up where the rotated files will be stored
    m_sink->locked_backend()->set_file_collector(logr::sinks::file::make_collector(
        kw::target = m_logDirectory, kw::max_size = m_maxLogFileSize, kw::max_files = max_index));

    if (m_rotationLogInterval > 0)
    {
      m_sink->locked_backend()->set_time_based_rotation(
          logr::sinks::file::rotation_at_time_interval(
              boost::posix_time::hours(m_rotationLogInterval)));
    }

    // Upon restart, scan the target directory for files matching the file_name pattern
    m_sink->locked_backend()->scan_for_files();
    m_sink->set_formatter(formatter);

    // Formatter for the logger
    core->add_sink(m_sink);
  }

  std::optional<fs::path> AgentConfiguration::checkPath(const std::string &name)
  {
    auto work = m_working / name;
    if (fs::exists(work))
    {
      return work;
    }
    if (!m_exePath.empty())
    {
      auto exec = m_exePath / name;
      if (fs::exists(exec))
      {
        return exec;
      }
    }

    return nullopt;
  }

  void AgentConfiguration::loadConfig(const std::string &file)
  {
    NAMED_SCOPE("AgentConfiguration::loadConfig");

    // Now get our configuration
    auto config = Parser::parse(file);

    // if (!m_loggerFile)
    if (!m_sink)
    {
      configureLogger(config);
    }

    ConfigOptions options;
    GetOptions(config, options,
               {{configuration::PreserveUUID, true},
                {configuration::WorkingDirectory, m_working.string()},
                {configuration::ExecDirectory, m_exePath.string()},
                {configuration::ServerIp, "0.0.0.0"s},
                {configuration::BufferSize, int(DEFAULT_SLIDING_BUFFER_EXP)},
                {configuration::MaxAssets, int(DEFAULT_MAX_ASSETS)},
                {configuration::CheckpointFrequency, 1000},
                {configuration::LegacyTimeout, 600s},
                {configuration::ReconnectInterval, 10000ms},
                {configuration::IgnoreTimestamps, false},
                {configuration::ConversionRequired, true},
                {configuration::UpcaseDataItemValue, true},
                {configuration::FilterDuplicates, false},
                {configuration::MonitorConfigFiles, false},
                {configuration::MinimumConfigReloadAge, 15},
                {configuration::Pretty, false},
                {configuration::PidFile, "agent.pid"s},
                {configuration::Port, 5000},
                {configuration::MaxCachedFileSize, "20k"s},
                {configuration::MinCompressFileSize, "100k"s},
                {configuration::ServiceName, "MTConnect Agent"s},
                {configuration::SchemaVersion,
                 to_string(AGENT_VERSION_MAJOR) + "."s + to_string(AGENT_VERSION_MINOR)},
                {configuration::LogStreams, false},
                {configuration::ShdrVersion, 1},
                {configuration::WorkerThreads, 1},
                {configuration::TlsCertificateChain, ""s},
                {configuration::TlsPrivateKey, ""s},
                {configuration::TlsDHKey, ""s},
                {configuration::TlsCertificatePassword, ""s},
                {configuration::AllowPut, false},
                {configuration::TlsOnly, false},
                {configuration::TlsVerifyClientCertificate, false},
                {configuration::TlsClientCAs, ""s},
                {configuration::SuppressIPAddress, false},
                {configuration::AllowPutFrom, ""s}});

    m_workerThreadCount = *GetOption<int>(options, configuration::WorkerThreads);

    auto devices = config.get_optional<string>(configuration::Devices);
    if (devices)
    {
      auto name = *devices;
      auto path = checkPath(name);
      if (path)
        m_devicesFile = (*path).string();
    }
    else
    {
      auto path = checkPath("Devices.xml");
      if (path)
        m_devicesFile = (*path).string();
      else
      {
        auto probe = checkPath("probe.xml");
        if (probe)
          m_devicesFile = (*probe).string();
      }
    }

    if (m_devicesFile.empty())
    {
      throw runtime_error(((string) "Please make sure the configuration "
                                    "file probe.xml or Devices.xml is in the current "
                                    "directory or specify the correct file "
                                    "in the configuration file " +
                           m_configFile.string() + " using Devices = <file>")
                              .c_str());
    }

    m_name = get<string>(options[configuration::ServiceName]);

    auto plugins = config.get_child_optional("Plugins");
    if (plugins)
    {
      loadPlugins(*plugins);
    }

    // Check for schema version
    m_version = get<string>(options[configuration::SchemaVersion]);
    auto port = get<int>(options[configuration::Port]);
    LOG(info) << "Starting agent on port " << int(port);

    // Make the Agent
    m_agent = make_unique<Agent>(m_context, m_devicesFile, options);

    // Make the PipelineContext
    m_pipelineContext = std::make_shared<pipeline::PipelineContext>();
    m_pipelineContext->m_contract = m_agent->makePipelineContract();

    loadSinks(config, options);

    m_agent->initialize(m_pipelineContext);

    DevicePtr device;
    if (get<bool>(options[configuration::PreserveUUID]))
    {
      for (auto device : m_agent->getDevices())
        device->setPreserveUuid(get<bool>(options[configuration::PreserveUUID]));
    }

    loadAdapters(config, options);

#ifdef WITH_PYTHON
    configurePython(config, options);
#endif
#ifdef WITH_RUBY
    configureRuby(config, options);
#endif
  }

  void parseUrl(ConfigOptions &options)
  {
    string host, protocol, path;
    auto url = *GetOption<string>(options, configuration::Url);

    boost::regex pat("^([^:]+)://([^:/]+)(:[0-9]+)?(/?.+)");
    boost::match_results<string::const_iterator> match;
    if (boost::regex_match(url, match, pat))
    {
      if (match[1].matched)
        options[configuration::Protocol] = string(match[1].first, match[1].second);
      if (match[2].matched)
        options[configuration::Host] = string(match[2].first, match[2].second);
      if (match[3].matched)
      {
        try
        {
          options[configuration::Port] =
              boost::lexical_cast<int>(string(match[3].first + 1, match[3].second).c_str());
        }
        catch (boost::bad_lexical_cast &e)
        {
          LOG(error) << "Cannot intrepret the port for " << match[3] << ": " << e.what();
        }
      }
      if (match[4].matched)
        options[configuration::Topics] = StringList {string(match[4].first, match[4].second)};
    }
  }

  void AgentConfiguration::loadAdapters(const pt::ptree &config, const ConfigOptions &options)
  {
    using namespace source::adapter;
    using namespace pipeline;

    NAMED_SCOPE("AgentConfiguration::loadAdapters");

    DevicePtr device;
    auto adapters = config.get_child_optional("Adapters");
    if (adapters)
    {
      for (const auto &block : *adapters)
      {
        ConfigOptions adapterOptions = options;

        GetOptions(block.second, adapterOptions, options);
        AddOptions(block.second, adapterOptions,
                   {{configuration::Url, string()}, {configuration::Device, string()}});

        auto qname = entity::QName(block.first);
        auto [factory, name] = qname.getPair();

        auto deviceName = GetOption<string>(adapterOptions, configuration::Device).value_or(name);
        device = m_agent->getDeviceByName(deviceName);

        if (!device)
        {
          LOG(warning) << "Cannot locate device name '" << deviceName << "', trying default";
          device = defaultDevice();
          if (device)
          {
            deviceName = *device->getComponentName();
            adapterOptions[configuration::Device] = deviceName;
            LOG(info) << "Assigning default device " << deviceName << " to adapter";
          }
        }
        else
        {
          adapterOptions[configuration::Device] = *device->getUuid();
        }
        if (!device)
        {
          LOG(warning) << "Cannot locate device name '" << deviceName << "', assuming dynamic";
        }

        auto additional = block.second.get_optional<string>(configuration::AdditionalDevices);
        if (additional)
        {
          StringList deviceList;
          istringstream devices(*additional);
          string name;
          while (getline(devices, name, ','))
          {
            auto index = name.find_first_not_of(" \r\t");
            if (index != string::npos && index > 0)
              name.erase(0, index);
            index = name.find_last_not_of(" \r\t");
            if (index != string::npos)
              name.erase(index + 1);

            deviceList.push_back(name);
          }

          adapterOptions[configuration::AdditionalDevices] = deviceList;
        }

        // Get protocol, hosts, and topics from URL
        if (HasOption(adapterOptions, configuration::Url))
        {
          parseUrl(adapterOptions);
        }

        // Override if protocol if not specified
        string protocol;
        AddDefaultedOptions(block.second, adapterOptions, {{configuration::Protocol, "shdr"s}});
        protocol = *GetOption<string>(adapterOptions, configuration::Protocol);

        if (factory.empty())
          factory = protocol;

        if (!m_sourceFactory.hasFactory(factory) && !loadPlugin(factory, block.second))
          continue;

        auto blockOptions = block.second;
        if (!blockOptions.get_child_optional("logger_config"))
        {
          auto logger = config.get_child_optional("logger_config");
          if (logger)
            blockOptions.add_child("logger_config", *logger);
        }

        auto source = m_sourceFactory.make(factory, name, m_context, m_pipelineContext,
                                           adapterOptions, blockOptions);

        if (source)
        {
          m_agent->addSource(source, false);
          LOG(info) << protocol << ": Adding adapter for " << deviceName << ": " << block.first;
        }
      }
    }
    else if ((device = defaultDevice()))
    {
      ConfigOptions adapterOptions {options};

      auto deviceName = *device->getComponentName();
      adapterOptions[configuration::Device] = deviceName;
      LOG(info) << "Adding default adapter for " << device->getName() << " on localhost:7878";

      auto source = m_sourceFactory.make("shdr", "default", m_context, m_pipelineContext,
                                         adapterOptions, ptree {});
      m_agent->addSource(source, false);
    }
    else
    {
      throw runtime_error("Adapters must be defined if more than one device is present");
    }
  }

#ifdef WITH_PYTHON
  void AgentConfiguration::configurePython(const ptree &tree, ConfigOptions &options)
  {
    m_python = make_unique<python::Embedded>(m_agent.get(), options);
  }
#endif

#ifdef WITH_RUBY
  void AgentConfiguration::configureRuby(const ptree &tree, ConfigOptions &options)
  {
    ConfigOptions rubyOptions = options;

    auto ruby = tree.get_child_optional("Ruby");
    if (ruby)
    {
      GetOptions(*ruby, rubyOptions, options);
      AddOptions(*ruby, rubyOptions, {{"module", string()}, {"initialization", string()}});
    }
    m_ruby = make_unique<ruby::Embedded>(m_agent.get(), rubyOptions);
  }
#endif

  void AgentConfiguration::loadSinks(const ptree &config, ConfigOptions &options)
  {
    NAMED_SCOPE("AgentConfiguration::loadSinks");

    auto sinks = config.get_child_optional("Sinks");
    if (sinks)
    {
      for (const auto &sinkBlock : *sinks)
      {
        auto qname = entity::QName(sinkBlock.first);
        auto [factory, name] = qname.getPair();

        if (factory.empty())
          factory = name;

        if (!m_sinkFactory.hasFactory(factory))
        {
          if (!loadPlugin(factory, sinkBlock.second))
            continue;
        }

        ConfigOptions sinkOptions = options;

        GetOptions(sinkBlock.second, sinkOptions, options);
        AddOptions(sinkBlock.second, sinkOptions, {{"Name", string()}});

        ptree sinkBlockOptions = sinkBlock.second;
        if (!sinkBlockOptions.get_child_optional("logger_config"))
        {
          auto logger = config.get_child_optional("logger_config");
          if (logger)
            sinkBlockOptions.add_child("logger_config", *logger);
        }

<<<<<<< HEAD
      auto mqtt = m_agent->findSink("MqttService");
      if (!mqtt)
      {
        auto sinkContract = m_agent->makeSinkContract();
        sinkContract->m_pipelineContext = m_pipelineContext;

        auto sink = m_sinkFactory.make("MqttService", "MqttService", m_context,
                                       std::move(sinkContract), options, config);
        m_agent->addSink(sink);
      }

      // Make sure we have a rest sink
      auto rest = m_agent->findSink("RestService");
      if (!rest)
      {
=======
        auto sinkName = GetOption<string>(sinkOptions, "Name").value_or(name);
>>>>>>> 020c3b4a
        auto sinkContract = m_agent->makeSinkContract();
        sinkContract->m_pipelineContext = m_pipelineContext;

        auto sink = m_sinkFactory.make(factory, sinkName, m_context, std::move(sinkContract),
                                       options, sinkBlockOptions);
        if (sink)
        {
          m_agent->addSink(sink);
          LOG(info) << "Loaded sink plugin " << sinkBlock.first;
        }
      }
    }

    // Make sure we have a rest sink
    auto rest = m_agent->findSink("RestService");
    if (!rest)
    {
      auto sinkContract = m_agent->makeSinkContract();
      sinkContract->m_pipelineContext = m_pipelineContext;

      auto sink = m_sinkFactory.make("RestService", "RestService", m_context,
                                     std::move(sinkContract), options, config);
      m_agent->addSink(sink);
    }
  }

  void AgentConfiguration::loadPlugins(const ptree &plugins)
  {
    NAMED_SCOPE("AgentConfiguration::loadPlugins");

    for (const auto &plugin : plugins)
    {
      loadPlugin(plugin.first, plugin.second);
    }
  }

  bool AgentConfiguration::loadPlugin(const std::string &name, const ptree &plugin)
  {
    NAMED_SCOPE("AgentConfiguration::loadPlugin");

    namespace dll = boost::dll;
    namespace fs = boost::filesystem;

    auto sharedLibPath = dll::program_location().parent_path();

    // Cache the initializers to avoid reload and keep a reference to the
    // dll so it does not get unloaded.
    // Check if already loaded
    if (m_initializers.count(name) > 0)
      return true;

    // Try to find the plugin in the path or the application or
    // current working directory.
    list<fs::path> paths {sharedLibPath / name, fs::current_path() / name};

    for (auto path : paths)
    {
      try
      {
        InitializationFunction init = dll::import_alias<InitializationFn>(
            dll::detail::shared_library_impl::decorate(path), "initialize_plugin");

        // Remember this initializer so it does not get unloaded.
        m_initializers.insert_or_assign(name, init);

        // Register the plugin
        NAMED_SCOPE("initialize_plugin");
        init(plugin, *this);
        return true;
      }
      catch (exception &e)
      {
        LOG(info) << "Cannot load plugin " << name << " from " << path << " Reason: " << e.what();
      }
    }

    // If the paths did not match, return false.
    return false;
  }
}  // namespace mtconnect::configuration<|MERGE_RESOLUTION|>--- conflicted
+++ resolved
@@ -53,13 +53,9 @@
 #include "configuration/config_options.hpp"
 #include "device_model/device.hpp"
 #include "sink/rest_sink/rest_service.hpp"
-<<<<<<< HEAD
-#include "sink/mqtt_sink/mqtt_service.hpp"
-=======
 #include "source/adapter/agent_adapter/agent_adapter.hpp"
 #include "source/adapter/mqtt/mqtt_adapter.hpp"
 #include "source/adapter/shdr/shdr_adapter.hpp"
->>>>>>> 020c3b4a
 #include "version.h"
 #include "xml_printer.hpp"
 
@@ -106,17 +102,10 @@
 
     bool success = false;
 
-<<<<<<< HEAD
-      sink::mqtt_sink::MqttService::registerFactory(m_sinkFactory);
-      sink::rest_sink::RestService::registerFactory(m_sinkFactory);
-      adapter::shdr::ShdrAdapter::registerFactory(m_sourceFactory);
-      adapter::mqtt_adapter::MqttAdapter::registerFactory(m_sourceFactory);
-=======
     sink::rest_sink::RestService::registerFactory(m_sinkFactory);
     adapter::shdr::ShdrAdapter::registerFactory(m_sourceFactory);
     adapter::mqtt_adapter::MqttAdapter::registerFactory(m_sourceFactory);
     adapter::agent_adapter::AgentAdapter::registerFactory(m_sourceFactory);
->>>>>>> 020c3b4a
 
 #if _WINDOWS
     char execPath[MAX_PATH];
@@ -928,25 +917,7 @@
             sinkBlockOptions.add_child("logger_config", *logger);
         }
 
-<<<<<<< HEAD
-      auto mqtt = m_agent->findSink("MqttService");
-      if (!mqtt)
-      {
-        auto sinkContract = m_agent->makeSinkContract();
-        sinkContract->m_pipelineContext = m_pipelineContext;
-
-        auto sink = m_sinkFactory.make("MqttService", "MqttService", m_context,
-                                       std::move(sinkContract), options, config);
-        m_agent->addSink(sink);
-      }
-
-      // Make sure we have a rest sink
-      auto rest = m_agent->findSink("RestService");
-      if (!rest)
-      {
-=======
         auto sinkName = GetOption<string>(sinkOptions, "Name").value_or(name);
->>>>>>> 020c3b4a
         auto sinkContract = m_agent->makeSinkContract();
         sinkContract->m_pipelineContext = m_pipelineContext;
 
