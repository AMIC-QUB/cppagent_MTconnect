--- conflicted
+++ resolved
@@ -32,31 +32,17 @@
     strategy:
       matrix:
         arch: ["x86", "amd64"]
-<<<<<<< HEAD
-=======
         shared: ["True", "False"]
->>>>>>> 31fec2b0
         include:
           - arch: "x86"
             profile: "vs32"
           - arch: "amd64"
             profile: "vs64"
-<<<<<<< HEAD
-
-# Shared build will be reenabled once I figure why one of the tests is failing
-#        shared: ["False", "True"]
-#        include:
-#          - shared: "False"
-#            profile: "vs64"
-#          - shared: "True"
-#            profile: "vs64shared"
-=======
           - shared: "True"
             profile: "vs64shared"
         exclude:
           - arch: "x86"
             shared: "True"
->>>>>>> 31fec2b0
 
     steps:
     - name: Setup conan and zip directories
@@ -78,21 +64,11 @@
       uses: actions/checkout@v3
 
     - name: Cache conan packages
-<<<<<<< HEAD
-      id: cache-npm
-      uses: actions/cache@v3
-      env:
-       cache-name: cache-conan-packages
-      with:
-        path: ~/.conan2
-        key: ${{ runner.os }}-build-${{ matrix.arch }}-${{ hashFiles('**/conanfile.py') }}
-=======
       id: cache
       uses: actions/cache@v3
       with:
         path: ${{ env.CONAN_HOME }}
         key: ${{ runner.os }}-build-${{ matrix.profile }}-${{ hashFiles('**/conanfile.py') }}
->>>>>>> 31fec2b0
 
     - name: Install Conan
       uses: turtlebrowser/get-conan@v1.2
@@ -102,13 +78,6 @@
       with:
         arch: ${{ matrix.arch }}
         host_arch: ${{ matrix.arch }}
-<<<<<<< HEAD
-          
-    - name: Build and Test C++ Agent
-      run: |
-        conan profile detect -f
-        conan create . --build=missing -pr conan/profiles/${{ matrix.profile }} -o with_docs=False -o cpack=True -o zip_destination=C:\Users\runneradmin\
-=======
 
     - name: Setup Conan
       if: steps.cache.outputs.cache-hit != 'true'
@@ -124,7 +93,6 @@
     - name: Build and Test C++ Agent
       run: |
         conan create . --build=missing -pr conan/profiles/${{ matrix.profile }} -o with_docs=False -o cpack=True -o zip_destination=${{ env.ZIP_DIR }} -o shared=${{ matrix.shared }}
->>>>>>> 31fec2b0
 
     - name: Release
       uses: softprops/action-gh-release@v1
