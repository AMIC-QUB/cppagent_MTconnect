
// Copyright Copyright 2009-2022, AMT – The Association For Manufacturing Technology (“AMT”)
// All rights reserved.

//   Licensed under the Apache License, Version 2.0 (the "License");
//   you may not use this file except in compliance with the License.
//   You may obtain a copy of the License at

//      http://www.apache.org/licenses/LICENSE-2.0

//   Unless required by applicable law or agreed to in writing, software
//   distributed under the License is distributed on an "AS IS" BASIS,
//   WITHOUT WARRANTIES OR CONDITIONS OF ANY KIND, either express or implied.
//   See the License for the specific language governing permissions and
//   limitations under the License.

// Ensure that gtest is the first header otherwise Windows raises an error
#include <gtest/gtest.h>
// Keep this comment to keep gtest.h above. (clang-format off/on is not working here!)

#include <string>

#include <nlohmann/json.hpp>

#include "agent_test_helper.hpp"
#include "mtconnect/buffer/checkpoint.hpp"
#include "mtconnect/device_model/data_item/data_item.hpp"
#include "mtconnect/entity/json_parser.hpp"
#include "mtconnect/mqtt/mqtt_authorization.hpp"
#include "mtconnect/mqtt/mqtt_client_impl.hpp"
#include "mtconnect/mqtt/mqtt_server_impl.hpp"
#include "mtconnect/printer//json_printer.hpp"
#include "mtconnect/sink/mqtt_sink/mqtt_service.hpp"

using namespace std;
using namespace mtconnect;
using namespace mtconnect::configuration;
using namespace mtconnect::device_model::data_item;
using namespace mtconnect::sink::mqtt_sink;
using namespace mtconnect::sink::rest_sink;

using json = nlohmann::json;

const string MqttClientCACert(PROJECT_ROOT_DIR "/test/resources/rootca.crt");
const string MqttClientCert(PROJECT_ROOT_DIR "/test/resources/client.crt");
const string MqttClientKey {PROJECT_ROOT_DIR "/test/resources/client.key"};

const string ServerCertFile(PROJECT_ROOT_DIR "/test/resources/user.crt");
const string ServerKeyFile {PROJECT_ROOT_DIR "/test/resources/user.key"};
const string ServerDhFile {PROJECT_ROOT_DIR "/test/resources/dh2048.pem"};
const string ClientCA(PROJECT_ROOT_DIR "/test/resources/clientca.crt");

// main
int main(int argc, char *argv[])
{
  ::testing::InitGoogleTest(&argc, argv);
  return RUN_ALL_TESTS();
}

class MqttIsolatedUnitTest : public testing::Test
{
protected:
  void SetUp() override
  {
    m_agentTestHelper = make_unique<AgentTestHelper>();
    m_jsonPrinter = std::make_unique<printer::JsonPrinter>(2, true);
  }

  void TearDown() override
  {
    try
    {
      if (m_client)
      {
        m_client->stop();
        while (m_agentTestHelper->m_ioContext.run_one_for(100ms))
          ;
        m_client.reset();
      }

      if (m_server)
      {
        m_server->stop();
        m_agentTestHelper->m_ioContext.run_for(1000ms);
        m_server.reset();
      }

      m_agentTestHelper.reset();
      m_jsonPrinter.reset();
    }

    catch (...)
    {
      cerr << "Exception occurred in TearDown, ignoring" << endl;
    }
  }

  void createServer(const ConfigOptions &options)
  {
    bool withTlsOption = IsOptionSet(options, configuration::MqttTls);

    if (withTlsOption)
    {
      m_server = make_shared<mtconnect::mqtt_server::MqttTlsServer>(m_agentTestHelper->m_ioContext,
                                                                    options);
    }
    else
    {
      m_server = make_shared<mtconnect::mqtt_server::MqttTcpServer>(m_agentTestHelper->m_ioContext,
                                                                    options);
    }
  }

  template <typename Rep, typename Period>
  bool waitFor(const chrono::duration<Rep, Period> &time, function<bool()> pred)
  {
    boost::asio::steady_timer timer(m_agentTestHelper->m_ioContext);
    timer.expires_from_now(time);
    bool timeout = false;
    timer.async_wait([&timeout](boost::system::error_code ec) {
      if (!ec)
      {
        timeout = true;
      }
    });

    while (!timeout && !pred())
    {
      m_agentTestHelper->m_ioContext.run_for(500ms);
    }
    timer.cancel();

    return pred();
  }

  void startServer()
  {
    if (m_server)
    {
      bool start = m_server->start();
      if (start)
      {
        m_port = m_server->getPort();
        m_agentTestHelper->m_ioContext.run_for(500ms);
      }
    }
  }

  void createClient(const ConfigOptions &options, unique_ptr<ClientHandler> &&handler)
  {
    bool withTlsOption = IsOptionSet(options, configuration::MqttTls);

    ConfigOptions opts(options);

    MergeOptions(opts, {{MqttPort, m_port}});

    if (withTlsOption)
    {
      m_client = make_shared<mtconnect::mqtt_client::MqttTlsClient>(m_agentTestHelper->m_ioContext,
                                                                    opts, std::move(handler));
    }
    else
    {
      m_client = make_shared<mtconnect::mqtt_client::MqttTcpClient>(m_agentTestHelper->m_ioContext,
                                                                    opts, std::move(handler));
    }
  }

  bool startClient()
  {
    bool started = m_client && m_client->start();
    if (started)
    {
      return waitFor(5s, [this]() { return m_client->isConnected(); });
    }
    return started;
  }

  std::unique_ptr<printer::JsonPrinter> m_jsonPrinter;
  std::shared_ptr<mtconnect::mqtt_server::MqttServer> m_server;
  std::shared_ptr<MqttClient> m_client;
  std::shared_ptr<MqttService> m_service;
  std::unique_ptr<AgentTestHelper> m_agentTestHelper;
  uint16_t m_port {0};
};

TEST_F(MqttIsolatedUnitTest, mqtt_client_should_connect_to_broker)
{
  ConfigOptions options {
      {ServerIp, "127.0.0.1"s},       {MqttPort, 0},    {MqttTls, false}, {AutoAvailable, false},
      {MqttCaCert, MqttClientCACert}, {RealTime, false}};

  createServer(options);

  startServer();

  ASSERT_NE(0, m_port);

  auto handler = make_unique<ClientHandler>();

  createClient(options, std::move(handler));

  ASSERT_TRUE(startClient());

  ASSERT_TRUE(m_client->isConnected());
}

TEST_F(MqttIsolatedUnitTest, mqtt_tcp_client_should_receive_loopback_publication)
{
  ConfigOptions options {{ServerIp, "127.0.0.1"s},
                         {MqttPort, 0},
                         {MqttTls, false},
                         {AutoAvailable, false},
                         {RealTime, false}};

  createServer(options);
  startServer();

  ASSERT_NE(0, m_port);

  std::uint16_t pid_sub1;

  auto client = mqtt::make_async_client(m_agentTestHelper->m_ioContext.get(), "localhost", m_port);

  client->set_client_id("cliendId1");
  client->set_clean_session(true);
  client->set_keep_alive_sec(30);

  client->set_connack_handler([&client, &pid_sub1](bool sp,
                                                   mqtt::connect_return_code connack_return_code) {
    std::cout << "Connack handler called" << std::endl;
    std::cout << "Session Present: " << std::boolalpha << sp << std::endl;
    std::cout << "Connack Return Code: " << connack_return_code << std::endl;
    if (connack_return_code == mqtt::connect_return_code::accepted)
    {
      pid_sub1 = client->acquire_unique_packet_id();

      client->async_subscribe(pid_sub1, "mqtt_tcp_client_cpp/topic1", MQTT_NS::qos::at_most_once,
                              //[optional] checking async_subscribe completion code
                              [](MQTT_NS::error_code ec) {
                                EXPECT_FALSE(ec);
                                std::cout << "async_tcp_subscribe callback: " << ec.message()
                                          << std::endl;
                              });
    }
    return true;
  });
  client->set_close_handler([] { std::cout << "closed" << std::endl; });

  client->set_suback_handler(
      [&client, &pid_sub1](std::uint16_t packet_id, std::vector<mqtt::suback_return_code> results) {
        std::cout << "suback received. packet_id: " << packet_id << std::endl;
        for (auto const &e : results)
        {
          std::cout << "subscribe result: " << e << std::endl;
        }

        if (packet_id == pid_sub1)
        {
          client->async_publish("mqtt_tcp_client_cpp/topic1", "test1", MQTT_NS::qos::at_most_once,
                                //[optional] checking async_publish completion code
                                [packet_id](MQTT_NS::error_code ec) {
                                  EXPECT_FALSE(ec);

                                  std::cout << "async_tcp_publish callback: " << ec.message()
                                            << std::endl;
                                  ASSERT_TRUE(packet_id);
                                });
        }

        return true;
      });

  bool received = false;
  client->set_publish_handler([&client, &received](mqtt::optional<std::uint16_t> packet_id,
                                                   mqtt::publish_options pubopts,
                                                   mqtt::buffer topic_name, mqtt::buffer contents) {
    std::cout << "publish received."
              << " dup: " << pubopts.get_dup() << " qos: " << pubopts.get_qos()
              << " retain: " << pubopts.get_retain() << std::endl;
    if (packet_id)
      std::cout << "packet_id: " << *packet_id << std::endl;
    std::cout << "topic_name: " << topic_name << std::endl;
    std::cout << "contents: " << contents << std::endl;

    EXPECT_EQ("mqtt_tcp_client_cpp/topic1", topic_name);
    EXPECT_EQ("test1", contents);

    client->async_disconnect();
    received = true;
    return true;
  });

<<<<<<< HEAD
  client->async_connect();

  m_agentTestHelper->m_ioContext.removeGuard();
  m_agentTestHelper->m_ioContext.run_for(2s);

  ASSERT_TRUE(received);
=======
  client->async_connect([](mqtt::error_code ec) { ASSERT_FALSE(ec) << "CAnnot connect";  });
  ASSERT_TRUE(waitFor(5s, [&received]() { return received; }));
>>>>>>> 7680e565
}

TEST_F(MqttIsolatedUnitTest, should_connect_using_tls)
{
  GTEST_SKIP();

  ConfigOptions options {{ServerIp, "127.0.0.1"s},
                         {MqttPort, 0},
                         {MqttTls, true},
                         {AutoAvailable, false},
                         {TlsCertificateChain, ServerCertFile},
                         {TlsPrivateKey, ServerKeyFile},
                         {TlsDHKey, ServerDhFile},
                         /*{TlsVerifyClientCertificate, true},
                         {TlsClientCAs, ClientCA},*/
                         {MqttCaCert, MqttClientCACert},
                         /* {MqttCert, MqttClientCert},
                          {MqttPrivateKey, MqttClientKey},*/
                         {RealTime, false}};

  createServer(options);

  startServer();

  ASSERT_NE(0, m_port);

  auto handler = make_unique<ClientHandler>();

  createClient(options, std::move(handler));

  ASSERT_TRUE(startClient());

  ASSERT_TRUE(m_client->isConnected());
}

TEST_F(MqttIsolatedUnitTest, should_connect_using_tls_ws)
{
  GTEST_SKIP();

  ConfigOptions options {{ServerIp, "127.0.0.1"s},
                         {MqttPort, 0},
                         {MqttTls, true},
                         {AutoAvailable, false},
                         {TlsCertificateChain, ServerCertFile},
                         {TlsPrivateKey, ServerKeyFile},
                         {MqttCaCert, MqttClientCACert},
                         {RealTime, false}};

  m_server =
      make_shared<mtconnect::mqtt_server::MqttTlsWSServer>(m_agentTestHelper->m_ioContext, options);

  startServer();

  ASSERT_NE(0, m_port);

  auto handler = make_unique<ClientHandler>();

  ConfigOptions opts(options);
  MergeOptions(opts, {{MqttPort, m_port}});

  m_client = make_shared<mtconnect::mqtt_client::MqttTlsWSClient>(m_agentTestHelper->m_ioContext,
                                                                  opts, std::move(handler));

  ASSERT_TRUE(startClient());

  ASSERT_TRUE(m_client->isConnected());
}

TEST_F(MqttIsolatedUnitTest, should_conenct_using_tls_authentication)
{
  GTEST_SKIP();

  ConfigOptions options {{ServerIp, "127.0.0.1"s},
                         {MqttPort, 0},
                         {MqttTls, true},
                         {AutoAvailable, false},
                         {TlsCertificateChain, ServerCertFile},
                         {TlsPrivateKey, ServerKeyFile},
                         {TlsDHKey, ServerDhFile},
                         {TlsVerifyClientCertificate, true},
                         {TlsClientCAs, ClientCA},
                         {MqttCaCert, MqttClientCACert},
                         {MqttCert, MqttClientCert},
                         {MqttPrivateKey, MqttClientKey},
                         {RealTime, false}};

  createServer(options);

  startServer();

  ASSERT_NE(0, m_port);

  auto handler = make_unique<ClientHandler>();

  ConfigOptions opts(options);
  MergeOptions(opts, {{MqttPort, m_port}});

  createClient(opts, std::move(handler));

  ASSERT_TRUE(startClient());

  ASSERT_TRUE(m_client->isConnected());
}

TEST_F(MqttIsolatedUnitTest, mqtt_tcp_client_authentication)
{
  ConfigOptions options {{ServerIp, "127.0.0.1"s},
                         {MqttPort, 0},
                         {MqttTls, false},
                         {MqttUserName, "MQTT-SINK"s},
                         {MqttPassword, "mtconnect"s},
                         {MqttClientId, "cliendId1"s},
                         {AutoAvailable, false},
                         {RealTime, false}};

  createServer(options);

  startServer();

  ASSERT_NE(0, m_port);

  std::uint16_t pid_sub1;
<<<<<<< HEAD

=======
  
>>>>>>> 7680e565
  auto client = mqtt::make_async_client(m_agentTestHelper->m_ioContext.get(), "localhost", m_port);

  client->set_client_id("cliendId1");
  client->set_clean_session(true);
  client->set_keep_alive_sec(30);

  MqttAuthorization *mqttAuct = new MqttAuthorization(options);
  MqttTopicPermission permission = mqttAuct->getPermissionsForClient("mqtt_tcp_client_cpp/topic1");

  client->set_connack_handler([&](bool sp, mqtt::connect_return_code connack_return_code) {
    std::cout << "Connack handler called" << std::endl;
    std::cout << "Session Present: " << std::boolalpha << sp << std::endl;
    std::cout << "Connack Return Code: " << connack_return_code << std::endl;
    if (connack_return_code == mqtt::connect_return_code::accepted)
    {
      pid_sub1 = client->acquire_unique_packet_id();

      MqttAuthentication *mqttAuth = new MqttAuthentication(options);

      if (!mqttAuth->checkCredentials())
      {
        std::cout << "MqttAuthentication Failed. packet_id: " << pid_sub1 << std::endl;
        client->async_force_disconnect();
        return false;
      }
      else
      {
        client->set_user_name("MQTT-SINK");
        client->set_password("mtconnect");
      }

      client->async_subscribe(pid_sub1, "mqtt_tcp_client_cpp/topic1", MQTT_NS::qos::at_most_once,
                              //[optional] checking async_subscribe completion code
                              [](MQTT_NS::error_code ec) {
                                EXPECT_FALSE(ec);
                                std::cout << "async_tcp_subscribe callback: " << ec.message()
                                          << std::endl;
                              });
    }
    return true;
  });

  client->set_close_handler([] { std::cout << "closed" << std::endl; });

  client->set_suback_handler(
      [&client, &pid_sub1, &permission](std::uint16_t packet_id,
                                        std::vector<mqtt::suback_return_code> results) {
        std::cout << "suback received. packet_id: " << packet_id << std::endl;
        for (auto const &e : results)
        {
          std::cout << "subscribe result: " << e << std::endl;
        }

        // check either topic had authorization permissions
        if (!permission.hasAuthorization())
        {
          std::cout << "MqttAuthorization Failed. packet_id: " << pid_sub1 << std::endl;
          client->async_force_disconnect();
          return false;
        }

        if (packet_id == pid_sub1)
        {
          client->async_publish("mqtt_tcp_client_cpp/topic1", "test1", MQTT_NS::qos::at_most_once,
                                //[optional] checking async_publish completion code
                                [packet_id](MQTT_NS::error_code ec) {
                                  EXPECT_FALSE(ec);

                                  std::cout << "async_tcp_publish callback: " << ec.message()
                                            << std::endl;
                                  ASSERT_TRUE(packet_id);
                                });
        }

        return true;
      });

  bool received = false;
  client->set_publish_handler([&client, &received](mqtt::optional<std::uint16_t> packet_id,
                                                   mqtt::publish_options pubopts,
                                                   mqtt::buffer topic_name, mqtt::buffer contents) {
    std::cout << "publish received."
              << " dup: " << pubopts.get_dup() << " qos: " << pubopts.get_qos()
              << " retain: " << pubopts.get_retain() << std::endl;
    if (packet_id)
      std::cout << "packet_id: " << *packet_id << std::endl;
    std::cout << "topic_name: " << topic_name << std::endl;
    std::cout << "contents: " << contents << std::endl;

    EXPECT_EQ("mqtt_tcp_client_cpp/topic1", topic_name);
    EXPECT_EQ("test1", contents);

    client->async_disconnect();
    received = true;
    return true;
  });

<<<<<<< HEAD
  client->async_connect();

  m_agentTestHelper->m_ioContext.removeGuard();
  m_agentTestHelper->m_ioContext.run_for(2s);

  ASSERT_TRUE(received);
=======
  client->async_connect([](mqtt::error_code ec) { ASSERT_FALSE(ec) << "CAnnot connect"; });
  ASSERT_TRUE(waitFor(5s, [&received]() { return received; }));
>>>>>>> 7680e565
}<|MERGE_RESOLUTION|>--- conflicted
+++ resolved
@@ -291,17 +291,8 @@
     return true;
   });
 
-<<<<<<< HEAD
-  client->async_connect();
-
-  m_agentTestHelper->m_ioContext.removeGuard();
-  m_agentTestHelper->m_ioContext.run_for(2s);
-
-  ASSERT_TRUE(received);
-=======
   client->async_connect([](mqtt::error_code ec) { ASSERT_FALSE(ec) << "CAnnot connect";  });
   ASSERT_TRUE(waitFor(5s, [&received]() { return received; }));
->>>>>>> 7680e565
 }
 
 TEST_F(MqttIsolatedUnitTest, should_connect_using_tls)
@@ -424,11 +415,7 @@
   ASSERT_NE(0, m_port);
 
   std::uint16_t pid_sub1;
-<<<<<<< HEAD
-
-=======
-  
->>>>>>> 7680e565
+
   auto client = mqtt::make_async_client(m_agentTestHelper->m_ioContext.get(), "localhost", m_port);
 
   client->set_client_id("cliendId1");
@@ -526,15 +513,6 @@
     return true;
   });
 
-<<<<<<< HEAD
-  client->async_connect();
-
-  m_agentTestHelper->m_ioContext.removeGuard();
-  m_agentTestHelper->m_ioContext.run_for(2s);
-
-  ASSERT_TRUE(received);
-=======
   client->async_connect([](mqtt::error_code ec) { ASSERT_FALSE(ec) << "CAnnot connect"; });
   ASSERT_TRUE(waitFor(5s, [&received]() { return received; }));
->>>>>>> 7680e565
 }