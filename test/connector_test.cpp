//
// Copyright Copyright 2009-2022, AMT – The Association For Manufacturing Technology (“AMT”)
// All rights reserved.
//
//    Licensed under the Apache License, Version 2.0 (the "License");
//    you may not use this file except in compliance with the License.
//    You may obtain a copy of the License at
//
//       http://www.apache.org/licenses/LICENSE-2.0
//
//    Unless required by applicable law or agreed to in writing, software
//    distributed under the License is distributed on an "AS IS" BASIS,
//    WITHOUT WARRANTIES OR CONDITIONS OF ANY KIND, either express or implied.
//    See the License for the specific language governing permissions and
//    limitations under the License.
//

// Ensure that gtest is the first header otherwise Windows raises an error
#include <gtest/gtest.h>
// Keep this comment to keep gtest.h above. (clang-format off/on is not working here!)

#include <boost/asio/read_until.hpp>
#include <boost/asio/write.hpp>

#include <chrono>
#include <date/date.h>  // This file is to allow std::chrono types to be output to a stream
#include <memory>
#include <sstream>
#include <iomanip>
#include <iostream>
#include <numeric>
#include <thread>

<<<<<<< HEAD

namespace std::chrono 
{  
  template< 
    class CharT, 
    class Traits = std::char_traits<CharT>
    >
  inline std::basic_ostream<CharT, Traits> &operator<<(std::basic_ostream<CharT, Traits> &s,
						       const duration<long int, std::ratio<1, 1000> > &d)
  {
    s << d.count();
    return s;
  }
}

 
=======
#include "source/adapter/shdr/connector.hpp"

namespace date {};
using namespace date;

>>>>>>> abcb0091
using namespace std;
using namespace std::chrono;
using namespace mtconnect;
using namespace mtconnect::source::adapter;
using namespace mtconnect::source::adapter::shdr;

namespace asio = boost::asio;
using tcp = boost::asio::ip::tcp;
namespace ip = boost::asio::ip;
namespace sys = boost::system;

class TestConnector : public Connector
{
public:
  TestConnector(boost::asio::io_context::strand &strand, const std::string &server,
                unsigned int port, std::chrono::seconds legacyTimeout = std::chrono::seconds {5})
    : Connector(strand, server, port, legacyTimeout), m_disconnected(false), m_strand(strand)
  {}

  bool start(unsigned short port)
  {
    m_port = port;
    return Connector::start();
  }

  void processData(const std::string &data) override
  {
    m_data = data;
    m_list.emplace_back(m_data);
  }

  void protocolCommand(const std::string &data) override { m_command = data; }

  void connecting() override {}

  void disconnected() override { m_disconnected = true; }
  void connected() override { m_disconnected = false; }
  bool heartbeats() { return m_heartbeats; }

  void startHeartbeats(std::string &aString) { Connector::startHeartbeats(aString); }

  void resetHeartbeats() { m_heartbeats = false; }

public:
  std::vector<std::string> m_list;
  std::string m_data;
  std::string m_command;
  bool m_disconnected;

  boost::asio::io_context::strand &m_strand;
};

class ConnectorTest : public testing::Test
{
protected:
  void SetUp() override
  {
    boost::asio::io_context::strand strand(m_context);
    m_connector = std::make_unique<TestConnector>(strand, "127.0.0.1", m_port);
    m_connector->m_disconnected = true;
    m_connected = false;
  }

  void TearDown() override
  {
    m_context.stop();
    m_connector.reset();
    if (m_server)
      m_server->close();
    m_server.reset();
    m_acceptor.reset();
  }

  void startServer(const std::string addr = "127.0.0.1")
  {
    tcp::endpoint sp(ip::make_address(addr), 0);
    m_connected = false;
    m_acceptor = make_unique<tcp::acceptor>(m_context, sp);
    ASSERT_TRUE(m_acceptor->is_open());
    tcp::endpoint ep = m_acceptor->local_endpoint();
    m_port = ep.port();

    m_acceptor->async_accept([this](sys::error_code ec, tcp::socket socket) {
      if (ec)
        cout << ec.category().message(ec.value()) << ": " << ec.message() << endl;
      ASSERT_FALSE(ec);
      ASSERT_TRUE(socket.is_open());
      m_connected = true;
      m_server = make_unique<tcp::socket>(std::move(socket));
    });
  }

  template <typename Rep, typename Period>
  void runUntil(chrono::duration<Rep, Period> to, function<bool()> pred)
  {
    for (int runs = 0; runs < 10 && !pred(); runs++)
    {
      if (m_context.run_one_for(to) == 0)
        break;
    }

    EXPECT_TRUE(pred());
  }

  void send(const std::string &s)
  {
    ASSERT_TRUE(m_server);

    asio::streambuf outoging;
    std::ostream os(&outoging);
    os << s;

    sys::error_code ec;
    asio::write(*m_server, outoging, ec);
    ASSERT_FALSE(ec);
  }

  template <typename Rep, typename Period>
  string read(chrono::duration<Rep, Period> dur)
  {
    m_line.clear();

    asio::streambuf data;
    asio::async_read_until(*m_server, data, '\n', [this, &data](sys::error_code ec, size_t len) {
      EXPECT_FALSE(ec);
      if (ec)
      {
        cout << ec.category().message(ec.value()) << ": " << ec.message() << endl;
      }
      else
      {
        istream is(&data);
        string line;
        getline(is, m_line);
      }
    });

    runUntil(dur, [this]() { return !m_line.empty(); });

    return m_line;
  }

  std::unique_ptr<TestConnector> m_connector;
  unsigned short m_port {0};
  boost::asio::io_context m_context;

  std::unique_ptr<asio::ip::tcp::socket> m_server;
  std::unique_ptr<tcp::acceptor> m_acceptor;
  bool m_connected;
  string m_line;
};

TEST_F(ConnectorTest, Connection)
{
  ASSERT_TRUE(m_connector->m_disconnected);

  startServer();

  m_connector->start(m_port);

  runUntil(2s, [this]() -> bool { return m_connected && m_connector->isConnected(); });

  EXPECT_FALSE(m_connector->m_disconnected);
  auto line = read(1s);
  ASSERT_EQ("* PING", line);
}

TEST_F(ConnectorTest, DataCapture)
{
  // Start the accept thread
  ASSERT_TRUE(m_connector->m_disconnected);

  startServer();

  m_connector->start(m_port);
  runUntil(2s, [this]() -> bool { return m_connected && m_connector->isConnected(); });

  send("Hello Connector\n");

  runUntil(1s, [this]() -> bool { return !m_connector->m_data.empty(); });

  ASSERT_EQ("Hello Connector", m_connector->m_data);
}

TEST_F(ConnectorTest, Disconnect)
{
  // Start the accept thread
  startServer();

  m_connector->start(m_port);
  runUntil(2s, [this]() -> bool { return m_connected && m_connector->isConnected(); });

  ASSERT_FALSE(m_connector->m_disconnected);

  m_server->close();

  runUntil(2s, [this]() -> bool { return m_connector->m_disconnected; });

  ASSERT_TRUE(m_connector->m_disconnected);
}

TEST_F(ConnectorTest, ProtocolCommand)
{
  // Start the accept thread
  startServer();

  m_connector->start(m_port);
  runUntil(2s, [this]() -> bool { return m_connected && m_connector->isConnected(); });

  send("* Hello Connector\n");

  runUntil(1s, [this]() -> bool { return !m_connector->m_command.empty(); });

  ASSERT_EQ("* Hello Connector", m_connector->m_command);
}

TEST_F(ConnectorTest, Heartbeat)
{
  // Start the accept thread
  startServer();

  m_connector->start(m_port);
  runUntil(2s, [this]() -> bool { return m_connected && m_connector->isConnected(); });

  auto line = read(1s);
  ASSERT_EQ("* PING", line);

  send("* PONG 1000\n");

  runUntil(2s, [this]() -> bool { return m_connector->heartbeats(); });

  // Respond to the heartbeat of 1 second
  ASSERT_TRUE(m_connector->heartbeats());
  ASSERT_EQ(std::chrono::milliseconds {1000}, m_connector->heartbeatFrequency());
}

TEST_F(ConnectorTest, HeartbeatPong)
{
  // TODO Copy&Paste from Heartbeat
  // Start the accept thread
  startServer();

  m_connector->start(m_port);
  runUntil(2s, [this]() -> bool { return m_connected && m_connector->isConnected(); });

  auto line = read(1s);
  ASSERT_EQ("* PING", line);

  send("* PONG 1000\n");
  runUntil(2s, [this]() -> bool { return m_connector->heartbeats(); });

  // Respond to the heartbeat of 1 second
  ASSERT_TRUE(m_connector->heartbeats());
  ASSERT_EQ(std::chrono::milliseconds {1000}, m_connector->heartbeatFrequency());

  auto last_heartbeat = system_clock::now();

  // Test to make sure we can send and receive 5 heartbeats
  for (int i = 0; i < 5; i++)
  {
    auto line = read(2s);

    auto now = system_clock::now();
    ASSERT_TRUE(now - last_heartbeat < 2000ms);
    last_heartbeat = now;

    // Respond to the heartbeat of 1 second
    send("* PONG 1000\n");
    ASSERT_FALSE(m_connector->m_disconnected);
  }
}

TEST_F(ConnectorTest, HeartbeatDataKeepAlive)
{
  startServer();

  m_connector->start(m_port);
  runUntil(2s, [this]() -> bool { return m_connected && m_connector->isConnected(); });

  auto line = read(1s);
  ASSERT_EQ("* PING", line);

  send("* PONG 1000\n");
  runUntil(2s, [this]() -> bool { return m_connector->heartbeats(); });

  // Respond to the heartbeat of 1 second
  ASSERT_TRUE(m_connector->heartbeats());
  ASSERT_EQ(std::chrono::milliseconds {1000}, m_connector->heartbeatFrequency());

  auto last_heartbeat = system_clock::now();

  // Test to make sure we can send and receive 5 heartbeats
  for (int i = 0; i < 5; i++)
  {
    auto line = read(2s);

    auto now = system_clock::now();
    ASSERT_TRUE(now - last_heartbeat < 2000ms);
    last_heartbeat = now;

    // Respond to the heartbeat of 1 second
    send("Some Data\n");
    ASSERT_FALSE(m_connector->m_disconnected);
  }
}

TEST_F(ConnectorTest, HeartbeatTimeout)
{
  startServer();

  m_connector->start(m_port);
  runUntil(2s, [this]() -> bool { return m_connected && m_connector->isConnected(); });

  auto line = read(1s);
  ASSERT_EQ("* PING", line);

  send("* PONG 1000\n");
  runUntil(2s, [this]() -> bool { return m_connector->heartbeats(); });

  // Respond to the heartbeat of 1 second
  ASSERT_TRUE(m_connector->heartbeats());
  ASSERT_EQ(std::chrono::milliseconds {1000}, m_connector->heartbeatFrequency());

  // Respond to the heartbeat of 1 second
  m_context.run_for(2200ms);

  ASSERT_TRUE(m_connector->m_disconnected);
}

TEST_F(ConnectorTest, LegacyTimeout)
{
  startServer();

  m_connector->start(m_port);
  runUntil(2s, [this]() -> bool { return m_connected && m_connector->isConnected(); });

  auto line = read(1s);
  ASSERT_EQ("* PING", line);

  // Write some data...
  send("Hello connector\n");

  // No pings, but timeout after 5 seconds of silence
  // Respond to the heartbeat of 1 second
  m_context.run_for(5200ms);

  ASSERT_TRUE(m_connector->m_disconnected);
}

TEST_F(ConnectorTest, ParseBuffer)
{
  startServer();

  m_connector->start(m_port);
  runUntil(2s, [this]() -> bool { return m_connected && m_connector->isConnected(); });

  // Test data fragmentation
  send("Hello");
  ASSERT_EQ((string) "", m_connector->m_data);
  m_context.run_for(2ms);

  send(" There\n");
  runUntil(1s, [this]() { return !m_connector->m_data.empty(); });
  ASSERT_EQ((string) "Hello There", m_connector->m_data);
  m_connector->m_data.clear();

  send("Hello");
  m_context.run_for(2ms);
  ASSERT_EQ((string) "", m_connector->m_data);

  send(" There\nAnd ");
  runUntil(1s, [this]() { return !m_connector->m_data.empty(); });
  ASSERT_EQ((string) "Hello There", m_connector->m_data);
  m_connector->m_data.clear();

  send("Again\nXXX");
  runUntil(1s, [this]() { return !m_connector->m_data.empty(); });
  ASSERT_EQ((string) "And Again", m_connector->m_data);
}

TEST_F(ConnectorTest, ParseBufferFraming)
{
  startServer();

  m_connector->start(m_port);
  runUntil(2s, [this]() -> bool { return m_connected && m_connector->isConnected(); });

  m_connector->m_list.clear();
  send("first\nseco");
  m_context.run_for(2ms);
  send("nd\nthird\nfourth\nfifth");
  m_context.run_for(2ms);
  ASSERT_EQ((size_t)4, m_connector->m_list.size());
  ASSERT_EQ((string) "first", m_connector->m_list[0]);
  ASSERT_EQ((string) "second", m_connector->m_list[1]);
  ASSERT_EQ((string) "third", m_connector->m_list[2]);
  ASSERT_EQ((string) "fourth", m_connector->m_list[3]);
}

TEST_F(ConnectorTest, SendCommand)
{
  startServer();

  m_connector->start(m_port);
  runUntil(2s, [this]() -> bool { return m_connected && m_connector->isConnected(); });

  auto line = read(1s);
  ASSERT_EQ("* PING", line);

  ASSERT_TRUE(m_connector->isConnected());
  m_connector->sendCommand("Hello There;");

  line = read(1s);
  ASSERT_EQ("* Hello There;", line);
}

TEST_F(ConnectorTest, IPV6Connection)
{
// TODO: Need to port to Windows > VISTA
#if !defined(WIN32) && !defined(AGENT_WITHOUT_IPV6)
  m_connector.reset();

  startServer("::1");
  boost::asio::io_context::strand strand(m_context);
  m_connector = std::make_unique<TestConnector>(strand, "::1", m_port);

  m_connector->start(m_port);
  runUntil(2s, [this]() -> bool { return m_connected && m_connector->isConnected(); });

  ASSERT_FALSE(m_connector->m_disconnected);
#endif
}

TEST_F(ConnectorTest, StartHeartbeats)
{
  ASSERT_TRUE(!m_connector->heartbeats());

  string line = "* PONG ";
  m_connector->startHeartbeats(line);

  ASSERT_TRUE(!m_connector->heartbeats());

  line = "* PONK ";
  m_connector->startHeartbeats(line);

  ASSERT_TRUE(!m_connector->heartbeats());

  line = "* PONG      ";
  m_connector->startHeartbeats(line);

  ASSERT_TRUE(!m_connector->heartbeats());

  line = "* PONG FLAB";
  m_connector->startHeartbeats(line);

  ASSERT_TRUE(!m_connector->heartbeats());

  line = "* PONG       123";
  m_connector->startHeartbeats(line);

  ASSERT_TRUE(m_connector->heartbeats());
  ASSERT_EQ(std::chrono::milliseconds {123}, m_connector->heartbeatFrequency());

  m_connector->resetHeartbeats();

  line = "* PONG       456 ";
  m_connector->startHeartbeats(line);

  ASSERT_TRUE(m_connector->heartbeats());
  ASSERT_EQ(std::chrono::milliseconds {456}, m_connector->heartbeatFrequency());

  line = "* PONG 323";
  m_connector->startHeartbeats(line);

  ASSERT_TRUE(m_connector->heartbeats());
  ASSERT_EQ(std::chrono::milliseconds {323}, m_connector->heartbeatFrequency());
}

TEST_F(ConnectorTest, test_trimming_trailing_white_space)
{
  startServer();

  m_connector->start(m_port);
  runUntil(2s, [this]() -> bool { return m_connected && m_connector->isConnected(); });

  m_connector->m_list.clear();
  send("first    \r\nseco");
  m_context.run_for(2ms);
  send("nd  \t\r\n   \t  \r\n\n  third    \v\r\t\nfourth   \f\t\r\nr  \nfifth");
  m_context.run_for(2ms);
  ASSERT_EQ((size_t)5, m_connector->m_list.size());
  ASSERT_EQ((string) "first", m_connector->m_list[0]);
  ASSERT_EQ((string) "second", m_connector->m_list[1]);
  ASSERT_EQ((string) "  third", m_connector->m_list[2]);
  ASSERT_EQ((string) "fourth", m_connector->m_list[3]);
  ASSERT_EQ((string) "r", m_connector->m_list[4]);
}<|MERGE_RESOLUTION|>--- conflicted
+++ resolved
@@ -31,30 +31,11 @@
 #include <numeric>
 #include <thread>
 
-<<<<<<< HEAD
-
-namespace std::chrono 
-{  
-  template< 
-    class CharT, 
-    class Traits = std::char_traits<CharT>
-    >
-  inline std::basic_ostream<CharT, Traits> &operator<<(std::basic_ostream<CharT, Traits> &s,
-						       const duration<long int, std::ratio<1, 1000> > &d)
-  {
-    s << d.count();
-    return s;
-  }
-}
-
- 
-=======
 #include "source/adapter/shdr/connector.hpp"
 
 namespace date {};
 using namespace date;
 
->>>>>>> abcb0091
 using namespace std;
 using namespace std::chrono;
 using namespace mtconnect;
