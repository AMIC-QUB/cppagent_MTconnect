from conans import ConanFile, CMake, tools
from conans.errors import ConanInvalidConfiguration
import os
import io
import re
import itertools as it
import glob
import subprocess
from conan.tools.microsoft import is_msvc, is_msvc_static_runtime

class MTConnectAgentConan(ConanFile):
    name = "mtconnect_agent"
    version = "2.1"
    generators = "cmake"
    url = "https://github.com/mtconnect/cppagent.git"
    license = "Apache License 2.0"
    settings = "os", "compiler", "arch", "build_type", "arch_build"
    options = { "run_tests": [True, False], "build_tests": [True, False], 
                "without_ipv6": [True, False], "with_ruby": [True, False],
                 "development" : [True, False], "shared": [True, False], "winver": "ANY",
                 "with_docs" : [True, False] }
    description = "MTConnect reference C++ agent copyright Association for Manufacturing Technology"
    
    requires = ["boost/1.79.0@#3249d9bd2b863a9489767bf9c8a05b4b",
                "libxml2/2.9.10@#9133e645e934381d3cc4f6a0bf563fbe",
                "date/2.4.1@#178e4ada4fefd011aaa81ab2bca646db",
                "nlohmann_json/3.9.1@#a41bc0deaf7f40e7b97e548359ccf14d", 
                "openssl/3.0.5@#40f4488f02b36c1193b68f585131e8ef",
                "mqtt_cpp/13.1.0"]

    build_policy = "missing"
    default_options = {
        "run_tests": True,
        "build_tests": True,
        "without_ipv6": False,
        "with_ruby": True,
        "development": False,
        "shared": False,
        "winver": "0x600",
        "with_docs": True,

        "boost:shared": False,
        "boost:without_python": True,
        "boost:without_test": True,

        "libxml2:shared": False,
        "libxml2:include_utils": False,
        "libxml2:http": False,
        "libxml2:ftp": False,
        "libxml2:iconv": False,
        "libxml2:zlib": False,

        "gtest:shared": False,

        "openssl:shared": False,
        
        "date:use_system_tz_db": True
        }

    exports_sources = "*"

#    def source(self):
#        git = tools.Git(self.source_folder)
#        if self.options.development:
#            git.clone("git@github.com:/mtconnect/cppagent_dev")
#        else:
#            git.clone("https://github.com/mtconnect/cppagent")

    def validate(self):
        if self.settings.os == 'Windows' and self.options.shared and \
           str(self.settings.compiler.runtime).startswith('MT'):
            raise ConanInvalidConfiguration("Shared can only be built with DLL runtime.")

    def configure(self):
        self.windows_xp = self.settings.os == 'Windows' and self.settings.compiler.toolset and \
                          self.settings.compiler.toolset in ('v141_xp', 'v140_xp')
        if self.settings.os == 'Windows':
            if self.windows_xp:
                self.options.build_tests = False
                self.options.winver = '0x501'
                
            if self.options.shared:
                if self.settings.build_type and self.settings.build_type == 'Debug':
                    self.settings.compiler.runtime = 'MDd'
                else:
                    self.settings.compiler.runtime = 'MD'
            else:
                if self.settings.build_type and self.settings.build_type == 'Debug':
                    self.settings.compiler.runtime = 'MTd'
                else:
                    self.settings.compiler.runtime = 'MT'
                                
            if not self.settings.compiler.version:
                self.settings.compiler.version = '16'
        
        if "libcxx" in self.settings.compiler.fields and self.settings.compiler.libcxx == "libstdc++":
            raise Exception("This package is only compatible with libstdc++11, add -s compiler.libcxx=libstdc++11")
        
        self.settings.compiler.cppstd = 17


        if not self.options.build_tests:
            self.options.run_tests = False

        if not self.options.shared and self.settings.os == "Macos":
            self.options["boost"].visibility = "hidden"

        # Make sure shared builds use shared boost
        if is_msvc(self) and self.options.shared:
            self.options["boost"].shared = True
            self.options["libxml2"].shared = True
            self.options["gtest"].shared = True
            self.options["openssl"].shared = True
        
<<<<<<< HEAD
=======
        self.run("conan export conan/mqtt_cpp", cwd=os.path.dirname(__file__))
        if self.options.with_ruby:
          self.run("conan export conan/mruby", cwd=os.path.dirname(__file__))
>>>>>>> b68a170e

    def build_requirements(self):
        if self.options.with_docs:
            res = subprocess.run(["doxygen --version"], shell=True, text=True, capture_output=True)
            if (res.returncode != 0 or not res.stdout.startswith('1.9')):
                self.tool_requires("doxygen/1.9.4@#19fe2ac34109f3119190869a4d0ffbcb")

    def requirements(self):
        if not self.windows_xp:
            self.requires("gtest/1.10.0")
        if self.options.with_ruby:
            self.requires("mruby/3.1.0")
        
    def build(self):
        cmake = CMake(self)
        cmake.verbose = True
        if not self.options.build_tests:
            cmake.definitions['AGENT_ENABLE_UNITTESTS'] = 'OFF'

        if self.options.without_ipv6:
            cmake.definitions['AGENT_WITHOUT_IPV6'] = 'ON'

        if self.options.with_ruby:
            cmake.definitions['WITH_RUBY'] = 'ON'
        else:
            cmake.definitions['WITH_RUBY'] = 'OFF'

        if self.settings.os == 'Windows':
            cmake.definitions['WINVER'] = self.options.winver

        if self.options.shared:
            cmake.definitions['SHARED_AGENT_LIB'] = 'ON'

        cmake.configure()
        cmake.build()
        if self.options.run_tests:
            cmake.test()

    def imports(self):
        self.copy("*.dll", "bin", "bin")
        self.copy("*.pdb", "bin", "bin", keep_path=False)
        self.copy("*.pdb", "lib", "bin", keep_path=False)
        self.copy("*.so*", "lib", "lib")
        self.copy("*.dylib", "lib", "lib")

    def package_info(self):
        self.cpp_info.includedirs = ['include']
        self.cpp_info.libs = ['agent_lib']

        self.cpp_info.defines = []
        if self.options.with_ruby:
            self.cpp_info.defines.append("WITH_RUBY=1")
        if self.options.without_ipv6:
            self.cpp_info.defines.append("AGENT_WITHOUT_IPV6=1")
        if self.options.shared:
            self.user_info.SHARED = 'ON'
            self.cpp_info.defines.append("SHARED_AGENT_LIB=1")
            self.cpp_info.defines.append("BOOST_ALL_DYN_LINK")
            
        if self.settings.os == 'Windows':
            winver=str(self.options.winver)
            self.cpp_info.defines.append("WINVER=" + winver)
            self.cpp_info.defines.append("_WIN32_WINNT=" + winver)

    def package(self):
        self.copy("*", src=os.path.join(self.build_folder, "bin"), dst="bin", keep_path=False)
        self.copy("*.a", src=os.path.join(self.build_folder, "lib"), dst="lib", keep_path=False)
        self.copy("*.lib", src=os.path.join(self.build_folder, "lib"), dst="lib", keep_path=False)
        self.copy("*.dylib", src=os.path.join(self.build_folder, "lib"), dst="lib", keep_path=False)
        self.copy("*.so", src=os.path.join(self.build_folder, "lib"), dst="lib", keep_path=False)
        self.copy("*.h", src=os.path.join(self.build_folder, "agent_lib"), dst="include")
        self.copy("*.h", src="src", dst="include")
        self.copy("*.hpp", src="src", dst="include")

    <|MERGE_RESOLUTION|>--- conflicted
+++ resolved
@@ -112,12 +112,9 @@
             self.options["gtest"].shared = True
             self.options["openssl"].shared = True
         
-<<<<<<< HEAD
-=======
         self.run("conan export conan/mqtt_cpp", cwd=os.path.dirname(__file__))
         if self.options.with_ruby:
           self.run("conan export conan/mruby", cwd=os.path.dirname(__file__))
->>>>>>> b68a170e
 
     def build_requirements(self):
         if self.options.with_docs:
